--- conflicted
+++ resolved
@@ -46,7 +46,7 @@
                           if elem], dtype=int) - 1
 
         # Create active map to go from reduce space to full
-        self.actvMap = Maps.InjectActiveCells(mesh, actv, -100)
+        actvMap = Maps.InjectActiveCells(mesh, actv, -100)
         nC = len(actv)
 
         # Create and array of observation points
@@ -71,7 +71,7 @@
         self.model = model[actv]
 
         # Create active map to go from reduce set to full
-        self.actvMap = Maps.InjectActiveCells(mesh, actv, -100)
+        actvMap = Maps.InjectActiveCells(mesh, actv, -100)
 
         # Creat reduced identity map
         idenMap = Maps.IdentityMap(nP=nC)
@@ -100,14 +100,9 @@
         # Create a regularization
         reg = Regularization.Sparse(mesh, indActive=actv, mapping=idenMap)
         reg.cell_weights = wr
-<<<<<<< HEAD
-        reg.norms = [0, 1, 1, 1]
-        # reg.eps_p, reg.eps_q = 1e-1, 1e-1
-=======
         reg.norms = np.c_[0, 0, 0, 0]
         reg.gradientType = 'component'
         # reg.eps_p, reg.eps_q = 1e-3, 1e-3
->>>>>>> efb7475a
 
         # Data misfit function
         dmis = DataMisfit.l2_DataMisfit(survey)
@@ -115,21 +110,14 @@
 
         # Add directives to the inversion
         opt = Optimization.ProjectedGNCG(maxIter=100, lower=0., upper=1.,
-                                         maxIterLS=20, maxIterCG=30,
-                                         tolCG=1e-4)
+                                         maxIterLS=20, maxIterCG=10,
+                                         tolCG=1e-3)
 
         invProb = InvProblem.BaseInvProblem(dmis, reg, opt)
         betaest = Directives.BetaEstimate_ByEig()
 
         # Here is where the norms are applied
-<<<<<<< HEAD
-        IRLS = Directives.Update_IRLS(
-            f_min_change=1e-3, minGNiter=1, maxIRLSiter=20,
-        )
-
-=======
         IRLS = Directives.Update_IRLS(f_min_change=1e-4, minGNiter=1)
->>>>>>> efb7475a
         update_Jacobi = Directives.UpdatePreconditioner()
         self.inv = Inversion.BaseInversion(invProb,
                                            directiveList=[IRLS, betaest,
@@ -142,13 +130,8 @@
 
         residual = np.linalg.norm(mrec-self.model) / np.linalg.norm(self.model)
         print(residual)
-<<<<<<< HEAD
-        self.assertTrue(residual < 0.5)
-
-=======
         self.assertTrue(residual < 0.05)
         # self.assertTrue(residual < 0.05)
->>>>>>> efb7475a
 
 if __name__ == '__main__':
-    unittest.main()
+    unittest.main()
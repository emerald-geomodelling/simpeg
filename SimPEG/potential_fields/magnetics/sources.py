--- conflicted
+++ resolved
@@ -3,26 +3,8 @@
 from SimPEG.utils.code_utils import deprecate_class
 
 
-<<<<<<< HEAD
 class UniformBackgroundField(BaseSrc):
     """A constant uniform background magnetic field.
-=======
-class SourceField(BaseSrc):
-    """Source field for magnetics integral formulation
-
-    Parameters
-    ----------
-    receivers_list : list of SimPEG.potential_fields.receivers.Point
-        List of magnetics receivers
-    parameters : (3) array_like of float
-        Define the Earth's inducing field according to
-        [*amplitude*, *inclination*, *declination*] where:
-
-        - *amplitude* is the field intensity in nT
-        - *inclination* is the inclination of the Earth's field in degrees
-        - *declination* is the declination of the Earth's field in degrees
-    """
->>>>>>> df67440b
 
     This inducing field has a uniform magnetic background field defined by an amplitude,
     inclination, and declination.
@@ -122,7 +104,23 @@
         )
 
 
+@deprecate_class(removal_version="0.19.0", future_warn=True)
 class SourceField(UniformBackgroundField):
+    """Source field for magnetics integral formulation
+
+    Parameters
+    ----------
+    receivers_list : list of SimPEG.potential_fields.receivers.Point
+        List of magnetics receivers
+    parameters : (3) array_like of float
+        Define the Earth's inducing field according to
+        [*amplitude*, *inclination*, *declination*] where:
+
+        - *amplitude* is the field intensity in nT
+        - *inclination* is the inclination of the Earth's field in degrees
+        - *declination* is the declination of the Earth's field in degrees
+    """
+
     def __init__(self, receiver_list=None, parameters=[50000, 90, 0]):
         super().__init__(
             receiver_list=receiver_list,

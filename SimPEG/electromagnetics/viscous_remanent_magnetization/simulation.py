import numpy as np
import scipy.sparse as sp
import properties
from ...utils.code_utils import deprecate_class, deprecate_property

from ...simulation import BaseSimulation
from ... import props
from ... import maps
from ...utils import mkvc

from .survey import SurveyVRM
from .receivers import Point, SquareLoop


############################################
# BASE VRM PROBLEM CLASS
############################################


class BaseVRMSimulation(BaseSimulation):
    """

    """

    _AisSet = False
<<<<<<< HEAD
    refinement_factor = properties.Integer('Sensitivity refinement factor', min=0)
    refinement_distance = properties.Array('Sensitivity refinement radii from sources', dtype=float)
    indActive = properties.Array('Topography active cells', dtype=bool)
=======
    refinement_factor = properties.Integer("Sensitivity refinement factor", min=0)
    refinement_distance = properties.Array(
        "Sensitivity refinement radii from sources", dtype=float
    )
    indActive = properties.Array("Topography active cells", dtype=bool)

    ref_factor = deprecate_property(
        refinement_factor,
        "ref_factor",
        new_name="refinement_factor",
        removal_version="0.15.0",
    )
    ref_radius = deprecate_property(
        refinement_distance,
        "ref_radius",
        new_name="refinement_distance",
        removal_version="0.15.0",
    )
>>>>>>> c63e699c

    ref_factor = deprecate_property(refinement_factor, 'ref_factor', removal_version='0.15.0')
    ref_radius = deprecate_property(refinement_distance, 'ref_radius', removal_version='0.15.0')

    def __init__(self, mesh=None, **kwargs):

<<<<<<< HEAD
        refinement_factor = kwargs.pop('refinement_factor', None)
        refinement_distance = kwargs.pop('refinement_distance', None)
        indActive = kwargs.pop('indActive', None)
=======
        refinement_factor = kwargs.pop("refinement_factor", None)
        refinement_distance = kwargs.pop("refinement_distance", None)
        indActive = kwargs.pop("indActive", None)
>>>>>>> c63e699c

        if len(mesh.h) != 3:
            raise ValueError(
                "Mesh must be 3D tensor or 3D tree. Current mesh is {}".format(
                    len(mesh.h)
                )
            )

        super(BaseVRMSimulation, self).__init__(mesh, **kwargs)

        if refinement_factor is None and refinement_distance is None:
            self.refinement_factor = 3
<<<<<<< HEAD
            self.refinement_distance = list(1.25*np.mean(np.r_[np.min(mesh.h[0]), np.min(mesh.h[1]), np.min(mesh.h[2])])*np.arange(1, 4))
=======
            self.refinement_distance = list(
                1.25
                * np.mean(
                    np.r_[np.min(mesh.h[0]), np.min(mesh.h[1]), np.min(mesh.h[2])]
                )
                * np.arange(1, 4)
            )
>>>>>>> c63e699c
        elif refinement_factor is None and refinement_distance is not None:
            self.refinement_factor = len(refinement_distance)
            self.refinement_distance = refinement_distance
        elif refinement_factor is not None and refinement_distance is None:
            self.refinement_factor = refinement_factor
<<<<<<< HEAD
            self.refinement_distance = list(1.25*np.mean(np.r_[np.min(mesh.h[0]), np.min(mesh.h[1]), np.min(mesh.h[2])])*np.arange(1, refinement_factor+1))
=======
            self.refinement_distance = list(
                1.25
                * np.mean(
                    np.r_[np.min(mesh.h[0]), np.min(mesh.h[1]), np.min(mesh.h[2])]
                )
                * np.arange(1, refinement_factor + 1)
            )
>>>>>>> c63e699c
        else:
            self.refinement_factor = refinement_factor
            self.refinement_distance = refinement_distance

        if indActive is None:
            self.indActive = np.ones(mesh.nC, dtype=bool)
        else:
            self.indActive = indActive

<<<<<<< HEAD
    @properties.observer('refinement_factor')
    def _refinement_factor_observer(self, change):
        if change['value'] > 4:
            print("Refinement factor larger than 4 may result in computations which exceed memory limits")
        if self.refinement_distance is not None and change['value'] != len(self.refinement_distance):
            print("Number of refinement radii currently DOES NOT match refinement_factor")

    @properties.observer('refinement_distance')
    def _refinement_distance_validator(self, change):
        if self.refinement_factor is not None and len(change['value']) != self.refinement_factor:
            print("Number of refinement radii current DOES NOT match refinement_factor")

    @properties.validator('indActive')
=======
    @properties.observer("refinement_factor")
    def _refinement_factor_observer(self, change):
        if change["value"] > 4:
            print(
                "Refinement factor larger than 4 may result in computations which exceed memory limits"
            )
        if self.refinement_distance is not None and change["value"] != len(
            self.refinement_distance
        ):
            print(
                "Number of refinement radii currently DOES NOT match refinement_factor"
            )

    @properties.observer("refinement_distance")
    def _refinement_distance_validator(self, change):
        if (
            self.refinement_factor is not None
            and len(change["value"]) != self.refinement_factor
        ):
            print("Number of refinement radii current DOES NOT match refinement_factor")

    @properties.validator("indActive")
>>>>>>> c63e699c
    def _indActive_validator(self, change):

        if len(change["value"]) != self.mesh.nC:
            raise ValueError(
                "Length of active topo cells array must equal number of mesh cells (nC = {})".format(
                    self.mesh.nC
                )
            )

    def _getH0matrix(self, xyz, pp):

        """
        Creates sparse matrix containing inducing field components
        for source pp

..        REQUIRED ARGUMENTS:
..
..        xyz: N X 3 array of locations to predict field
..
..        pp: Source index
..
..        OUTPUTS:
..
..        H0: A 3N X N sparse array containing Hx, Hy and Hz at all locations
..
        """

        srcObj = self.survey.source_list[pp]

        h0 = srcObj.getH0(xyz)

        hx0 = sp.diags(h0[:, 0], format="csr")
        hy0 = sp.diags(h0[:, 1], format="csr")
        hz0 = sp.diags(h0[:, 2], format="csr")

        h0 = sp.vstack([hx0, hy0, hz0])

        return h0

    def _getGeometryMatrix(self, xyzc, xyzh, pp):

        """
        Creates the dense geometry matrix which maps from the magnetized voxel
        cells to the receiver locations for source pp
..
..        REQUIRED ARGUMENTS:
..
..        xyzc: N by 3 numpy array containing cell center locations [xc,yc,zc]
..
..        xyzh: N by 3 numpy array containing cell dimensions [hx,hy,hz]
..
..        pp: Source index
..
..        OUTPUTS:
..
..        G: Linear geometry operator

        """

        srcObj = self.survey.source_list[pp]

        nC = np.shape(xyzc)[0]  # Number of cells
        nRx = srcObj.nRx  # Number of receiver in all rxList

        ax = np.reshape(xyzc[:, 0] - xyzh[:, 0] / 2, (1, nC))
        bx = np.reshape(xyzc[:, 0] + xyzh[:, 0] / 2, (1, nC))
        ay = np.reshape(xyzc[:, 1] - xyzh[:, 1] / 2, (1, nC))
        by = np.reshape(xyzc[:, 1] + xyzh[:, 1] / 2, (1, nC))
        az = np.reshape(xyzc[:, 2] - xyzh[:, 2] / 2, (1, nC))
        bz = np.reshape(xyzc[:, 2] + xyzh[:, 2] / 2, (1, nC))

        G = np.zeros((nRx, 3 * nC))
        c = -(1 / (4 * np.pi))
        tol = 1e-10  # Tolerance constant for numerical stability
        tol2 = 1000.0  # Tolerance constant for numerical stability

        COUNT = 0

        for qq in range(0, len(srcObj.receiver_list)):

            rxObj = srcObj.receiver_list[qq]
            dComp = rxObj.orientation
            locs = rxObj.locations
            nLoc = np.shape(locs)[0]

            if isinstance(rxObj, Point) and not isinstance(rxObj, SquareLoop):

                if dComp.lower() == "x":
                    for rr in range(0, nLoc):
                        u1 = locs[rr, 0] - ax
                        u1[np.abs(u1) < tol] = np.min(xyzh[:, 0]) / tol2
                        u2 = locs[rr, 0] - bx
                        u2[np.abs(u2) < tol] = -np.min(xyzh[:, 0]) / tol2
                        v1 = locs[rr, 1] - ay
                        v1[np.abs(v1) < tol] = np.min(xyzh[:, 1]) / tol2
                        v2 = locs[rr, 1] - by
                        v2[np.abs(v2) < tol] = -np.min(xyzh[:, 1]) / tol2
                        w1 = locs[rr, 2] - az
                        w1[np.abs(w1) < tol] = np.min(xyzh[:, 2]) / tol2
                        w2 = locs[rr, 2] - bz
                        w2[np.abs(w2) < tol] = -np.min(xyzh[:, 2]) / tol2

                        d111 = np.sqrt(u1 ** 2 + v1 ** 2 + w1 ** 2)
                        d211 = np.sqrt(u2 ** 2 + v1 ** 2 + w1 ** 2)
                        d221 = np.sqrt(u2 ** 2 + v2 ** 2 + w1 ** 2)
                        d121 = np.sqrt(u1 ** 2 + v2 ** 2 + w1 ** 2)
                        d122 = np.sqrt(u1 ** 2 + v2 ** 2 + w2 ** 2)
                        d112 = np.sqrt(u1 ** 2 + v1 ** 2 + w2 ** 2)
                        d212 = np.sqrt(u2 ** 2 + v1 ** 2 + w2 ** 2)
                        d222 = np.sqrt(u2 ** 2 + v2 ** 2 + w2 ** 2)

                        Gxx = (
                            np.arctan((v1 * w1) / (u1 * d111 + tol))
                            - np.arctan((v1 * w1) / (u2 * d211 + tol))
                            + np.arctan((v2 * w1) / (u2 * d221 + tol))
                            - np.arctan((v2 * w1) / (u1 * d121 + tol))
                            + np.arctan((v2 * w2) / (u1 * d122 + tol))
                            - np.arctan((v1 * w2) / (u1 * d112 + tol))
                            + np.arctan((v1 * w2) / (u2 * d212 + tol))
                            - np.arctan((v2 * w2) / (u2 * d222 + tol))
                        )

                        Gyx = (
                            np.log(d111 - w1)
                            - np.log(d211 - w1)
                            + np.log(d221 - w1)
                            - np.log(d121 - w1)
                            + np.log(d122 - w2)
                            - np.log(d112 - w2)
                            + np.log(d212 - w2)
                            - np.log(d222 - w2)
                        )

                        Gzx = (
                            np.log(d111 - v1)
                            - np.log(d211 - v1)
                            + np.log(d221 - v2)
                            - np.log(d121 - v2)
                            + np.log(d122 - v2)
                            - np.log(d112 - v1)
                            + np.log(d212 - v1)
                            - np.log(d222 - v2)
                        )

                        G[COUNT, :] = c * np.c_[Gxx, Gyx, Gzx]
                        COUNT = COUNT + 1

                elif dComp.lower() == "y":
                    for rr in range(0, nLoc):
                        u1 = locs[rr, 0] - ax
                        u1[np.abs(u1) < tol] = np.min(xyzh[:, 0]) / tol2
                        u2 = locs[rr, 0] - bx
                        u2[np.abs(u2) < tol] = -np.min(xyzh[:, 0]) / tol2
                        v1 = locs[rr, 1] - ay
                        v1[np.abs(v1) < tol] = np.min(xyzh[:, 1]) / tol2
                        v2 = locs[rr, 1] - by
                        v2[np.abs(v2) < tol] = -np.min(xyzh[:, 1]) / tol2
                        w1 = locs[rr, 2] - az
                        w1[np.abs(w1) < tol] = np.min(xyzh[:, 2]) / tol2
                        w2 = locs[rr, 2] - bz
                        w2[np.abs(w2) < tol] = -np.min(xyzh[:, 2]) / tol2

                        d111 = np.sqrt(u1 ** 2 + v1 ** 2 + w1 ** 2)
                        d211 = np.sqrt(u2 ** 2 + v1 ** 2 + w1 ** 2)
                        d221 = np.sqrt(u2 ** 2 + v2 ** 2 + w1 ** 2)
                        d121 = np.sqrt(u1 ** 2 + v2 ** 2 + w1 ** 2)
                        d122 = np.sqrt(u1 ** 2 + v2 ** 2 + w2 ** 2)
                        d112 = np.sqrt(u1 ** 2 + v1 ** 2 + w2 ** 2)
                        d212 = np.sqrt(u2 ** 2 + v1 ** 2 + w2 ** 2)
                        d222 = np.sqrt(u2 ** 2 + v2 ** 2 + w2 ** 2)

                        Gxy = (
                            np.log(d111 - w1)
                            - np.log(d211 - w1)
                            + np.log(d221 - w1)
                            - np.log(d121 - w1)
                            + np.log(d122 - w2)
                            - np.log(d112 - w2)
                            + np.log(d212 - w2)
                            - np.log(d222 - w2)
                        )

                        Gyy = (
                            np.arctan((u1 * w1) / (v1 * d111 + tol))
                            - np.arctan((u2 * w1) / (v1 * d211 + tol))
                            + np.arctan((u2 * w1) / (v2 * d221 + tol))
                            - np.arctan((u1 * w1) / (v2 * d121 + tol))
                            + np.arctan((u1 * w2) / (v2 * d122 + tol))
                            - np.arctan((u1 * w2) / (v1 * d112 + tol))
                            + np.arctan((u2 * w2) / (v1 * d212 + tol))
                            - np.arctan((u2 * w2) / (v2 * d222 + tol))
                        )

                        Gzy = (
                            np.log(d111 - u1)
                            - np.log(d211 - u2)
                            + np.log(d221 - u2)
                            - np.log(d121 - u1)
                            + np.log(d122 - u1)
                            - np.log(d112 - u1)
                            + np.log(d212 - u2)
                            - np.log(d222 - u2)
                        )

                        G[COUNT, :] = c * np.c_[Gxy, Gyy, Gzy]
                        COUNT = COUNT + 1

                elif dComp.lower() == "z":
                    for rr in range(0, nLoc):
                        u1 = locs[rr, 0] - ax
                        u1[np.abs(u1) < tol] = np.min(xyzh[:, 0]) / tol2
                        u2 = locs[rr, 0] - bx
                        u2[np.abs(u2) < tol] = -np.min(xyzh[:, 0]) / tol2
                        v1 = locs[rr, 1] - ay
                        v1[np.abs(v1) < tol] = np.min(xyzh[:, 1]) / tol2
                        v2 = locs[rr, 1] - by
                        v2[np.abs(v2) < tol] = -np.min(xyzh[:, 1]) / tol2
                        w1 = locs[rr, 2] - az
                        w1[np.abs(w1) < tol] = np.min(xyzh[:, 2]) / tol2
                        w2 = locs[rr, 2] - bz
                        w2[np.abs(w2) < tol] = -np.min(xyzh[:, 2]) / tol2

                        d111 = np.sqrt(u1 ** 2 + v1 ** 2 + w1 ** 2)
                        d211 = np.sqrt(u2 ** 2 + v1 ** 2 + w1 ** 2)
                        d221 = np.sqrt(u2 ** 2 + v2 ** 2 + w1 ** 2)
                        d121 = np.sqrt(u1 ** 2 + v2 ** 2 + w1 ** 2)
                        d122 = np.sqrt(u1 ** 2 + v2 ** 2 + w2 ** 2)
                        d112 = np.sqrt(u1 ** 2 + v1 ** 2 + w2 ** 2)
                        d212 = np.sqrt(u2 ** 2 + v1 ** 2 + w2 ** 2)
                        d222 = np.sqrt(u2 ** 2 + v2 ** 2 + w2 ** 2)

                        Gxz = (
                            np.log(d111 - v1)
                            - np.log(d211 - v1)
                            + np.log(d221 - v2)
                            - np.log(d121 - v2)
                            + np.log(d122 - v2)
                            - np.log(d112 - v1)
                            + np.log(d212 - v1)
                            - np.log(d222 - v2)
                        )

                        Gyz = (
                            np.log(d111 - u1)
                            - np.log(d211 - u2)
                            + np.log(d221 - u2)
                            - np.log(d121 - u1)
                            + np.log(d122 - u1)
                            - np.log(d112 - u1)
                            + np.log(d212 - u2)
                            - np.log(d222 - u2)
                        )

                        Gzz = (
                            -np.arctan((v1 * w1) / (u1 * d111 + tol))
                            + np.arctan((v1 * w1) / (u2 * d211 + tol))
                            - np.arctan((v2 * w1) / (u2 * d221 + tol))
                            + np.arctan((v2 * w1) / (u1 * d121 + tol))
                            - np.arctan((v2 * w2) / (u1 * d122 + tol))
                            + np.arctan((v1 * w2) / (u1 * d112 + tol))
                            - np.arctan((v1 * w2) / (u2 * d212 + tol))
                            + np.arctan((v2 * w2) / (u2 * d222 + tol))
                        )

                        Gzz = (
                            Gzz
                            - np.arctan((u1 * w1) / (v1 * d111 + tol))
                            + np.arctan((u2 * w1) / (v1 * d211 + tol))
                            - np.arctan((u2 * w1) / (v2 * d221 + tol))
                            + np.arctan((u1 * w1) / (v2 * d121 + tol))
                            - np.arctan((u1 * w2) / (v2 * d122 + tol))
                            + np.arctan((u1 * w2) / (v1 * d112 + tol))
                            - np.arctan((u2 * w2) / (v1 * d212 + tol))
                            + np.arctan((u2 * w2) / (v2 * d222 + tol))
                        )

                        G[COUNT, :] = c * np.c_[Gxz, Gyz, Gzz]
                        COUNT = COUNT + 1

            elif isinstance(rxObj, SquareLoop):

                # Gaussian quadrature weights
                wt = [
                    np.r_[2.0],
                    np.r_[1.0, 1.0],
                    np.r_[0.555556, 0.888889, 0.555556],
                    np.r_[0.347855, 0.652145, 0.652145, 0.347855],
                    np.r_[0.236927, 0.478629, 0.568889, 0.478629, 0.236927],
                    np.r_[0.171324, 0.467914, 0.360762, 0.360762, 0.467914, 0.171324],
                    np.r_[
                        0.129485,
                        0.279705,
                        0.381830,
                        0.417959,
                        0.381830,
                        0.279705,
                        0.129485,
                    ],
                ]
                wt = wt[rxObj.quadOrder - 1]
                nw = len(wt)
                wt = (
                    rxObj.nTurns
                    * (rxObj.width / 2) ** 2
                    * np.reshape(np.outer(wt, wt), (1, nw ** 2))
                )

                # Gaussian quadrature locations on [-1,1]
                ds = [
                    np.r_[0.0],
                    np.r_[-0.57735, 0.57735],
                    np.r_[-0.774597, 0.0, 0.774597],
                    np.r_[-0.861136, -0.339981, 0.339981, 0.861136],
                    np.r_[-0.906180, -0.538469, 0, 0.538469, 0.906180],
                    np.r_[
                        -0.932470, -0.238619, -0.661209, 0.661209, 0.238619, 0.932470
                    ],
                    np.r_[
                        -0.949108,
                        -0.741531,
                        -0.405845,
                        0.0,
                        0.405845,
                        0.741531,
                        0.949108,
                    ],
                ]

                s1 = (
                    0.5
                    * rxObj.width
                    * np.reshape(
                        np.kron(ds[rxObj.quadOrder - 1], np.ones(nw)), (nw ** 2, 1)
                    )
                )
                s2 = (
                    0.5
                    * rxObj.width
                    * np.reshape(
                        np.kron(np.ones(nw), ds[rxObj.quadOrder - 1]), (nw ** 2, 1)
                    )
                )

                if dComp.lower() == "x":
                    for rr in range(0, nLoc):

                        u1 = np.kron(np.ones((nw ** 2, 1)), locs[rr, 0] - ax)
                        u1[np.abs(u1) < tol] = np.min(xyzh[:, 0]) / tol2
                        u2 = np.kron(np.ones((nw ** 2, 1)), locs[rr, 0] - bx)
                        u2[np.abs(u2) < tol] = -np.min(xyzh[:, 0]) / tol2

                        v1 = np.kron(np.ones((nw ** 2, 1)), locs[rr, 1] - ay) + np.kron(
                            s1, np.ones((1, nC))
                        )
                        v1[np.abs(v1) < tol] = np.min(xyzh[:, 1]) / tol2
                        v2 = np.kron(np.ones((nw ** 2, 1)), locs[rr, 1] - by) + np.kron(
                            s1, np.ones((1, nC))
                        )
                        v2[np.abs(v2) < tol] = -np.min(xyzh[:, 1]) / tol2

                        w1 = np.kron(np.ones((nw ** 2, 1)), locs[rr, 2] - az) + np.kron(
                            s2, np.ones((1, nC))
                        )
                        w1[np.abs(w1) < tol] = np.min(xyzh[:, 2]) / tol2
                        w2 = np.kron(np.ones((nw ** 2, 1)), locs[rr, 2] - bz) + np.kron(
                            s2, np.ones((1, nC))
                        )
                        w2[np.abs(w2) < tol] = -np.min(xyzh[:, 2]) / tol2

                        d111 = np.sqrt(u1 ** 2 + v1 ** 2 + w1 ** 2)
                        d211 = np.sqrt(u2 ** 2 + v1 ** 2 + w1 ** 2)
                        d221 = np.sqrt(u2 ** 2 + v2 ** 2 + w1 ** 2)
                        d121 = np.sqrt(u1 ** 2 + v2 ** 2 + w1 ** 2)
                        d122 = np.sqrt(u1 ** 2 + v2 ** 2 + w2 ** 2)
                        d112 = np.sqrt(u1 ** 2 + v1 ** 2 + w2 ** 2)
                        d212 = np.sqrt(u2 ** 2 + v1 ** 2 + w2 ** 2)
                        d222 = np.sqrt(u2 ** 2 + v2 ** 2 + w2 ** 2)

                        Gxx = (
                            np.arctan((v1 * w1) / (u1 * d111 + tol))
                            - np.arctan((v1 * w1) / (u2 * d211 + tol))
                            + np.arctan((v2 * w1) / (u2 * d221 + tol))
                            - np.arctan((v2 * w1) / (u1 * d121 + tol))
                            + np.arctan((v2 * w2) / (u1 * d122 + tol))
                            - np.arctan((v1 * w2) / (u1 * d112 + tol))
                            + np.arctan((v1 * w2) / (u2 * d212 + tol))
                            - np.arctan((v2 * w2) / (u2 * d222 + tol))
                        )

                        Gxx = np.dot(wt, Gxx)

                        Gyx = (
                            np.log(d111 - w1)
                            - np.log(d211 - w1)
                            + np.log(d221 - w1)
                            - np.log(d121 - w1)
                            + np.log(d122 - w2)
                            - np.log(d112 - w2)
                            + np.log(d212 - w2)
                            - np.log(d222 - w2)
                        )

                        Gyx = np.dot(wt, Gyx)

                        Gzx = (
                            np.log(d111 - v1)
                            - np.log(d211 - v1)
                            + np.log(d221 - v2)
                            - np.log(d121 - v2)
                            + np.log(d122 - v2)
                            - np.log(d112 - v1)
                            + np.log(d212 - v1)
                            - np.log(d222 - v2)
                        )

                        Gzx = np.dot(wt, Gzx)

                        G[COUNT, :] = c * np.c_[Gxx, Gyx, Gzx]
                        COUNT = COUNT + 1

                elif dComp.lower() == "y":
                    for rr in range(0, nLoc):

                        u1 = np.kron(np.ones((nw ** 2, 1)), locs[rr, 0] - ax) + np.kron(
                            s1, np.ones((1, nC))
                        )
                        u1[np.abs(u1) < tol] = np.min(xyzh[:, 0]) / tol2
                        u2 = np.kron(np.ones((nw ** 2, 1)), locs[rr, 0] - bx) + np.kron(
                            s1, np.ones((1, nC))
                        )
                        u2[np.abs(u2) < tol] = -np.min(xyzh[:, 0]) / tol2

                        v1 = np.kron(np.ones((nw ** 2, 1)), locs[rr, 1] - ay)
                        v1[np.abs(v1) < tol] = np.min(xyzh[:, 1]) / tol2
                        v2 = np.kron(np.ones((nw ** 2, 1)), locs[rr, 1] - by)
                        v2[np.abs(v2) < tol] = -np.min(xyzh[:, 1]) / tol2

                        w1 = np.kron(np.ones((nw ** 2, 1)), locs[rr, 2] - az) + np.kron(
                            s2, np.ones((1, nC))
                        )
                        w1[np.abs(w1) < tol] = np.min(xyzh[:, 2]) / tol2
                        w2 = np.kron(np.ones((nw ** 2, 1)), locs[rr, 2] - bz) + np.kron(
                            s2, np.ones((1, nC))
                        )
                        w2[np.abs(w2) < tol] = -np.min(xyzh[:, 2]) / tol2

                        d111 = np.sqrt(u1 ** 2 + v1 ** 2 + w1 ** 2)
                        d211 = np.sqrt(u2 ** 2 + v1 ** 2 + w1 ** 2)
                        d221 = np.sqrt(u2 ** 2 + v2 ** 2 + w1 ** 2)
                        d121 = np.sqrt(u1 ** 2 + v2 ** 2 + w1 ** 2)
                        d122 = np.sqrt(u1 ** 2 + v2 ** 2 + w2 ** 2)
                        d112 = np.sqrt(u1 ** 2 + v1 ** 2 + w2 ** 2)
                        d212 = np.sqrt(u2 ** 2 + v1 ** 2 + w2 ** 2)
                        d222 = np.sqrt(u2 ** 2 + v2 ** 2 + w2 ** 2)

                        Gxy = (
                            np.log(d111 - w1)
                            - np.log(d211 - w1)
                            + np.log(d221 - w1)
                            - np.log(d121 - w1)
                            + np.log(d122 - w2)
                            - np.log(d112 - w2)
                            + np.log(d212 - w2)
                            - np.log(d222 - w2)
                        )

                        Gxy = np.dot(wt, Gxy)

                        Gyy = (
                            np.arctan((u1 * w1) / (v1 * d111 + tol))
                            - np.arctan((u2 * w1) / (v1 * d211 + tol))
                            + np.arctan((u2 * w1) / (v2 * d221 + tol))
                            - np.arctan((u1 * w1) / (v2 * d121 + tol))
                            + np.arctan((u1 * w2) / (v2 * d122 + tol))
                            - np.arctan((u1 * w2) / (v1 * d112 + tol))
                            + np.arctan((u2 * w2) / (v1 * d212 + tol))
                            - np.arctan((u2 * w2) / (v2 * d222 + tol))
                        )

                        Gyy = np.dot(wt, Gyy)

                        Gzy = (
                            np.log(d111 - u1)
                            - np.log(d211 - u2)
                            + np.log(d221 - u2)
                            - np.log(d121 - u1)
                            + np.log(d122 - u1)
                            - np.log(d112 - u1)
                            + np.log(d212 - u2)
                            - np.log(d222 - u2)
                        )

                        Gzy = np.dot(wt, Gzy)

                        G[COUNT, :] = c * np.c_[Gxy, Gyy, Gzy]
                        COUNT = COUNT + 1

                elif dComp.lower() == "z":
                    for rr in range(0, nLoc):

                        u1 = np.kron(np.ones((nw ** 2, 1)), locs[rr, 0] - ax) + np.kron(
                            s1, np.ones((1, nC))
                        )
                        u1[np.abs(u1) < tol] = np.min(xyzh[:, 0]) / tol2
                        u2 = np.kron(np.ones((nw ** 2, 1)), locs[rr, 0] - bx) + np.kron(
                            s1, np.ones((1, nC))
                        )

                        u2[np.abs(u2) < tol] = -np.min(xyzh[:, 0]) / tol2
                        v1 = np.kron(np.ones((nw ** 2, 1)), locs[rr, 1] - ay) + np.kron(
                            s2, np.ones((1, nC))
                        )
                        v1[np.abs(v1) < tol] = np.min(xyzh[:, 1]) / tol2
                        v2 = np.kron(np.ones((nw ** 2, 1)), locs[rr, 1] - by) + np.kron(
                            s2, np.ones((1, nC))
                        )
                        v2[np.abs(v2) < tol] = -np.min(xyzh[:, 1]) / tol2

                        w1 = np.kron(np.ones((nw ** 2, 1)), locs[rr, 2] - az)
                        w1[np.abs(w1) < tol] = np.min(xyzh[:, 2]) / tol2
                        w2 = np.kron(np.ones((nw ** 2, 1)), locs[rr, 2] - bz)
                        w2[np.abs(w2) < tol] = -np.min(xyzh[:, 2]) / tol2

                        d111 = np.sqrt(u1 ** 2 + v1 ** 2 + w1 ** 2)
                        d211 = np.sqrt(u2 ** 2 + v1 ** 2 + w1 ** 2)
                        d221 = np.sqrt(u2 ** 2 + v2 ** 2 + w1 ** 2)
                        d121 = np.sqrt(u1 ** 2 + v2 ** 2 + w1 ** 2)
                        d122 = np.sqrt(u1 ** 2 + v2 ** 2 + w2 ** 2)
                        d112 = np.sqrt(u1 ** 2 + v1 ** 2 + w2 ** 2)
                        d212 = np.sqrt(u2 ** 2 + v1 ** 2 + w2 ** 2)
                        d222 = np.sqrt(u2 ** 2 + v2 ** 2 + w2 ** 2)

                        Gxz = (
                            np.log(d111 - v1)
                            - np.log(d211 - v1)
                            + np.log(d221 - v2)
                            - np.log(d121 - v2)
                            + np.log(d122 - v2)
                            - np.log(d112 - v1)
                            + np.log(d212 - v1)
                            - np.log(d222 - v2)
                        )

                        Gxz = np.dot(wt, Gxz)

                        Gyz = (
                            np.log(d111 - u1)
                            - np.log(d211 - u2)
                            + np.log(d221 - u2)
                            - np.log(d121 - u1)
                            + np.log(d122 - u1)
                            - np.log(d112 - u1)
                            + np.log(d212 - u2)
                            - np.log(d222 - u2)
                        )

                        Gyz = np.dot(wt, Gyz)

                        Gzz = (
                            -np.arctan((v1 * w1) / (u1 * d111 + tol))
                            + np.arctan((v1 * w1) / (u2 * d211 + tol))
                            - np.arctan((v2 * w1) / (u2 * d221 + tol))
                            + np.arctan((v2 * w1) / (u1 * d121 + tol))
                            - np.arctan((v2 * w2) / (u1 * d122 + tol))
                            + np.arctan((v1 * w2) / (u1 * d112 + tol))
                            - np.arctan((v1 * w2) / (u2 * d212 + tol))
                            + np.arctan((v2 * w2) / (u2 * d222 + tol))
                        )

                        Gzz = (
                            Gzz
                            - np.arctan((u1 * w1) / (v1 * d111 + tol))
                            + np.arctan((u2 * w1) / (v1 * d211 + tol))
                            - np.arctan((u2 * w1) / (v2 * d221 + tol))
                            + np.arctan((u1 * w1) / (v2 * d121 + tol))
                            - np.arctan((u1 * w2) / (v2 * d122 + tol))
                            + np.arctan((u1 * w2) / (v1 * d112 + tol))
                            - np.arctan((u2 * w2) / (v1 * d212 + tol))
                            + np.arctan((u2 * w2) / (v2 * d222 + tol))
                        )

                        Gzz = np.dot(wt, Gzz)

                        G[COUNT, :] = c * np.c_[Gxz, Gyz, Gzz]
                        COUNT = COUNT + 1

        return np.matrix(G)

    def _getAMatricies(self):

        """Returns the full geometric operator"""

        indActive = self.indActive

        # GET CELL INFORMATION FOR FORWARD MODELING
        meshObj = self.mesh
        xyzc = meshObj.gridCC[indActive, :]
        xyzh = meshObj.h_gridded[indActive, :]

        # GET LIST OF A MATRICIES
        A = []
        for pp in range(0, self.survey.nSrc):

            # Create initial A matrix
            G = self._getGeometryMatrix(xyzc, xyzh, pp)
            H0 = self._getH0matrix(xyzc, pp)
            A.append(G * H0)

            # Refine A matrix
            refinement_factor = self.refinement_factor
            refinement_distance = self.refinement_distance

            if refinement_factor > 0:

                srcObj = self.survey.source_list[pp]
<<<<<<< HEAD
                refFlag = srcObj._getRefineFlags(xyzc, refinement_factor, refinement_distance)

                for qq in range(1, refinement_factor+1):
=======
                refFlag = srcObj._getRefineFlags(
                    xyzc, refinement_factor, refinement_distance
                )

                for qq in range(1, refinement_factor + 1):
>>>>>>> c63e699c
                    if len(refFlag[refFlag == qq]) != 0:
                        A[pp][:, refFlag == qq] = self._getSubsetAcolumns(
                            xyzc, xyzh, pp, qq, refFlag
                        )

        return A

    def _getSubsetAcolumns(self, xyzc, xyzh, pp, qq, refFlag):

        """
        This method returns the refined sensitivities for columns that will be
        replaced in the A matrix for source pp and refinement factor qq.
..
..        INPUTS:
..
..        xyzc -- Cell centers of topo mesh cells N X 3 array
..
..        xyzh -- Cell widths of topo mesh cells N X 3 array
..
..        pp -- Source ID
..
..        qq -- Mesh refinement factor
..
..        refFlag -- refinement factors for all topo mesh cells
..
..        OUTPUTS:
..
..        Acols -- Columns containing replacement sensitivities

        """

        # GET SUBMESH GRID
        n = 2 ** qq
        [nx, ny, nz] = np.meshgrid(
            np.linspace(1, n, n) - 0.5,
            np.linspace(1, n, n) - 0.5,
            np.linspace(1, n, n) - 0.5,
        )
        nxyz_sub = np.c_[mkvc(nx), mkvc(ny), mkvc(nz)]

        xyzh_sub = xyzh[refFlag == qq, :]  # Get widths of cells to be refined
        xyzc_sub = (
            xyzc[refFlag == qq, :] - xyzh[refFlag == qq, :] / 2
        )  # Get bottom southwest corners of cells to be refined
        m = np.shape(xyzc_sub)[0]
        xyzc_sub = np.kron(
            xyzc_sub, np.ones((n ** 3, 1))
        )  # Kron for n**3 refined cells
        xyzh_sub = np.kron(
            xyzh_sub / n, np.ones((n ** 3, 1))
        )  # Kron for n**3 refined cells with widths h/n
        nxyz_sub = np.kron(np.ones((m, 1)), nxyz_sub)  # Kron for n**3 refined cells
        xyzc_sub = xyzc_sub + xyzh_sub * nxyz_sub

        # GET SUBMESH A MATRIX AND COLLAPSE TO COLUMNS
        G = self._getGeometryMatrix(xyzc_sub, xyzh_sub, pp)
        H0 = self._getH0matrix(xyzc_sub, pp)
        Acols = (G * H0) * sp.kron(sp.diags(np.ones(m)), np.ones((n ** 3, 1)))

        return Acols

    def dpred(self, m=None, f=None):

        """

        """
        if f is None:
            f = self.fields(m)

        return f[self.survey.t_active]


#############################################################################
# VRM CHARACTERISTIC DECAY FORMULATION (SINGLE MODEL PARAMETER AND INVERSION)
#############################################################################


class Simulation3DLinear(BaseVRMSimulation):

    """

    """

    _A = None
    _T = None
    _TisSet = False
    _xiMap = None

    survey = properties.Instance("VRM Survey", SurveyVRM)

    xi, xiMap, xiDeriv = props.Invertible(
        "Amalgamated Viscous Remanent Magnetization Parameter xi = dchi/ln(tau2/tau1)"
    )

    def __init__(self, mesh, **kwargs):

        super(Simulation3DLinear, self).__init__(mesh, **kwargs)

        nAct = list(self.indActive).count(True)
        if self.xiMap is None:
            self.xiMap = maps.IdentityMap(nP=nAct)

    @property
    def A(self):

        """
        The geometric sensitivity matrix for the linear VRM problem. Accessing
        this property requires that the problem be paired with a survey object.

        """

        if self._AisSet is False:

            if self.survey is None:
                AssertionError("A survey must be set to generate A matrix")

            # Remove any previously stored A matrix
            if self._A is not None:
                self._A = None

            print("CREATING A MATRIX")

            # COLLAPSE ALL A MATRICIES INTO SINGLE OPERATOR
            self._A = np.vstack(self._getAMatricies())
            self._AisSet = True

            return self._A

        elif self._AisSet is True:

            return self._A

    @property
    def T(self):

        """
        The characteristic decay matrix for the VRM problem. Accessing this
        property requires that the problem be paired with a survey object.

        """

        if self._TisSet is False:

            if self.survey is None:
                AssertionError("A survey must be set to generate A matrix")

            # Remove any previously stored T matrix
            if self._T is not None:
                self._T = None

            print("CREATING T MATRIX")

            srcList = self.survey.source_list
            nSrc = len(srcList)
            T = []

            for pp in range(0, nSrc):

                rxList = srcList[pp].receiver_list
                nRx = len(rxList)
                waveObj = srcList[pp].waveform

                for qq in range(0, nRx):

                    times = rxList[qq].times
                    nLoc = np.shape(rxList[qq].locations)[0]

                    I = sp.diags(np.ones(nLoc))
                    eta = waveObj.getCharDecay(rxList[qq].fieldType, times)
                    eta = np.matrix(eta).T

                    T.append(sp.kron(I, eta))

            self._T = sp.block_diag(T)
            self._TisSet = True

            return self._T

        elif self._TisSet is True:

            return self._T

    def fields(self, m):

        """Computes the fields d = T*A*m"""

        if self.survey is None:
            AssertionError("A survey must be set to generate A matrix")

        self.model = m  # Initiates/updates model and initiates mapping

        # Project to active mesh cells
        # m = np.matrix(self.xiMap * m).T
        m = np.matrix(self.xiMap * m).T

        # Must return as a numpy array
        return mkvc(sp.coo_matrix.dot(self.T, np.dot(self.A, m)))

    def Jvec(self, m, v, f=None):

        """Compute Pd*T*A*dxidm*v"""

        if self.survey is None:
            AssertionError("A survey must be set to generate A matrix")

        # Jacobian of xi wrt model
        dxidm = self.xiMap.deriv(m)

        # dxidm*v
        v = np.matrix(dxidm * v).T

        # Dot product with A
        v = self.A * v

        # Get active time rows of T
        T = self.T.tocsr()[self.survey.t_active, :]

        # Must return an array
        return mkvc(sp.csr_matrix.dot(T, v))

    def Jtvec(self, m, v, f=None):

        """Compute (Pd*T*A*dxidm)^T * v"""

        if self.survey is None:
            AssertionError("A survey must be set to generate A matrix")

        # Define v as a column vector
        v = np.matrix(v).T

        # Get T'*Pd'*v
        T = self.T.tocsr()[self.survey.t_active, :]
        v = sp.csc_matrix.dot(T.transpose(), v)

        # Multiply by A'
        v = (np.dot(v.T, self.A)).T

        # Jacobian of xi wrt model
        dxidm = self.xiMap.deriv(m)

        # Must return an array
        return mkvc(dxidm.T * v)


class Simulation3DLogUniform(BaseVRMSimulation):

    """

    """

    _A = None
    _T = None
    _TisSet = False
    # _xiMap = None

    chi0 = props.PhysicalProperty("DC susceptibility")
    dchi = props.PhysicalProperty("Frequency dependence")
    tau1 = props.PhysicalProperty("Low bound time-relaxation constant")
    tau2 = props.PhysicalProperty("Upper bound time-relaxation constant")

    def __init__(self, mesh, **kwargs):

        super(Simulation3DLogUniform, self).__init__(mesh, **kwargs)

    @property
    def A(self):

        """
        The geometric sensitivity matrix for the linear VRM problem. Accessing
        this property requires that the problem be paired with a survey object.

        """

        if self._AisSet is False:

            if self.survey is None:
                AssertionError("A survey must be set to generate A matrix")

            # Remove any previously stored A matrix
            if self._A is not None:
                self._A = None

            print("CREATING A MATRIX")

            # COLLAPSE ALL A MATRICIES INTO SINGLE OPERATOR
            self._A = self._getAMatricies()
            self._AisSet = True

            return self._A

        elif self._AisSet is True:

            return self._A

    def fields(self, m=None):

        """Computes the fields at every time d(t) = G*M(t)"""

        if self.survey is None:
            AssertionError("A survey must be set to generate A matrix")

        # Fields from each source
        srcList = self.survey.source_list
        nSrc = len(srcList)
        f = []

        for pp in range(0, nSrc):

            rxList = srcList[pp].receiver_list
            nRx = len(rxList)
            waveObj = srcList[pp].waveform

            for qq in range(0, nRx):

                times = rxList[qq].times
                eta = waveObj.getLogUniformDecay(
                    rxList[qq].fieldType,
                    times,
                    self.chi0,
                    self.dchi,
                    self.tau1,
                    self.tau2,
                )

                f.append(mkvc((self.A[qq] * np.matrix(eta)).T))

        return np.array(np.hstack(f))


############
# Deprecated
############


@deprecate_class(removal_version="0.15.0")
class Problem_Linear(Simulation3DLinear):
    pass


@deprecate_class(removal_version="0.15.0")
class Problem_LogUnifrom(Simulation3DLogUniform):
    pass<|MERGE_RESOLUTION|>--- conflicted
+++ resolved
@@ -23,11 +23,6 @@
     """
 
     _AisSet = False
-<<<<<<< HEAD
-    refinement_factor = properties.Integer('Sensitivity refinement factor', min=0)
-    refinement_distance = properties.Array('Sensitivity refinement radii from sources', dtype=float)
-    indActive = properties.Array('Topography active cells', dtype=bool)
-=======
     refinement_factor = properties.Integer("Sensitivity refinement factor", min=0)
     refinement_distance = properties.Array(
         "Sensitivity refinement radii from sources", dtype=float
@@ -46,22 +41,19 @@
         new_name="refinement_distance",
         removal_version="0.15.0",
     )
->>>>>>> c63e699c
-
-    ref_factor = deprecate_property(refinement_factor, 'ref_factor', removal_version='0.15.0')
-    ref_radius = deprecate_property(refinement_distance, 'ref_radius', removal_version='0.15.0')
+
+    ref_factor = deprecate_property(
+        refinement_factor, "ref_factor", removal_version="0.15.0"
+    )
+    ref_radius = deprecate_property(
+        refinement_distance, "ref_radius", removal_version="0.15.0"
+    )
 
     def __init__(self, mesh=None, **kwargs):
 
-<<<<<<< HEAD
-        refinement_factor = kwargs.pop('refinement_factor', None)
-        refinement_distance = kwargs.pop('refinement_distance', None)
-        indActive = kwargs.pop('indActive', None)
-=======
         refinement_factor = kwargs.pop("refinement_factor", None)
         refinement_distance = kwargs.pop("refinement_distance", None)
         indActive = kwargs.pop("indActive", None)
->>>>>>> c63e699c
 
         if len(mesh.h) != 3:
             raise ValueError(
@@ -74,9 +66,6 @@
 
         if refinement_factor is None and refinement_distance is None:
             self.refinement_factor = 3
-<<<<<<< HEAD
-            self.refinement_distance = list(1.25*np.mean(np.r_[np.min(mesh.h[0]), np.min(mesh.h[1]), np.min(mesh.h[2])])*np.arange(1, 4))
-=======
             self.refinement_distance = list(
                 1.25
                 * np.mean(
@@ -84,15 +73,11 @@
                 )
                 * np.arange(1, 4)
             )
->>>>>>> c63e699c
         elif refinement_factor is None and refinement_distance is not None:
             self.refinement_factor = len(refinement_distance)
             self.refinement_distance = refinement_distance
         elif refinement_factor is not None and refinement_distance is None:
             self.refinement_factor = refinement_factor
-<<<<<<< HEAD
-            self.refinement_distance = list(1.25*np.mean(np.r_[np.min(mesh.h[0]), np.min(mesh.h[1]), np.min(mesh.h[2])])*np.arange(1, refinement_factor+1))
-=======
             self.refinement_distance = list(
                 1.25
                 * np.mean(
@@ -100,7 +85,6 @@
                 )
                 * np.arange(1, refinement_factor + 1)
             )
->>>>>>> c63e699c
         else:
             self.refinement_factor = refinement_factor
             self.refinement_distance = refinement_distance
@@ -110,21 +94,6 @@
         else:
             self.indActive = indActive
 
-<<<<<<< HEAD
-    @properties.observer('refinement_factor')
-    def _refinement_factor_observer(self, change):
-        if change['value'] > 4:
-            print("Refinement factor larger than 4 may result in computations which exceed memory limits")
-        if self.refinement_distance is not None and change['value'] != len(self.refinement_distance):
-            print("Number of refinement radii currently DOES NOT match refinement_factor")
-
-    @properties.observer('refinement_distance')
-    def _refinement_distance_validator(self, change):
-        if self.refinement_factor is not None and len(change['value']) != self.refinement_factor:
-            print("Number of refinement radii current DOES NOT match refinement_factor")
-
-    @properties.validator('indActive')
-=======
     @properties.observer("refinement_factor")
     def _refinement_factor_observer(self, change):
         if change["value"] > 4:
@@ -147,7 +116,6 @@
             print("Number of refinement radii current DOES NOT match refinement_factor")
 
     @properties.validator("indActive")
->>>>>>> c63e699c
     def _indActive_validator(self, change):
 
         if len(change["value"]) != self.mesh.nC:
@@ -763,17 +731,11 @@
             if refinement_factor > 0:
 
                 srcObj = self.survey.source_list[pp]
-<<<<<<< HEAD
-                refFlag = srcObj._getRefineFlags(xyzc, refinement_factor, refinement_distance)
-
-                for qq in range(1, refinement_factor+1):
-=======
                 refFlag = srcObj._getRefineFlags(
                     xyzc, refinement_factor, refinement_distance
                 )
 
                 for qq in range(1, refinement_factor + 1):
->>>>>>> c63e699c
                     if len(refFlag[refFlag == qq]) != 0:
                         A[pp][:, refFlag == qq] = self._getSubsetAcolumns(
                             xyzc, xyzh, pp, qq, refFlag

--- conflicted
+++ resolved
@@ -3,12 +3,9 @@
 from . import receivers
 from . import sources
 from .survey import Survey
-<<<<<<< HEAD
-=======
 
 from ..utils import *
 
->>>>>>> c63e699c
 
 def WennerSrcList(nElecs, aSpacing, in2D=False, plotIt=False):
     """
@@ -55,10 +52,7 @@
 
     return srcList
 
-<<<<<<< HEAD
-=======
 
->>>>>>> c63e699c
 def _mini_pole_pole(survey, verbose=False):
     """ Function to miniaturize a survey for use in DCSimulation.
 
@@ -66,41 +60,21 @@
     combinations for AM, AN, BM, BN pairs (also taking into account reciprocity),
     for use in a DCSimulation only.
     """
-<<<<<<< HEAD
-    survey.getABMN_locations()
-    A = survey.a_locations
-    B = survey.b_locations
-    M = survey.m_locations
-    N = survey.n_locations
-=======
     A = survey.locations_a
     B = survey.locations_b
     M = survey.locations_m
     N = survey.locations_n
->>>>>>> c63e699c
 
     elecs, inverse = np.unique(np.r_[A, B, M, N], axis=0, return_inverse=True)
 
     inv_A, inv_B, inv_M, inv_N = inverse.reshape(4, -1)
-<<<<<<< HEAD
-    dipole_tx = (inv_A != inv_B)
-    dipole_rx = (inv_M != inv_N)
-=======
     dipole_tx = inv_A != inv_B
     dipole_rx = inv_M != inv_N
->>>>>>> c63e699c
 
     AM = np.sort(np.c_[inv_A, inv_M])
     AN = np.sort(np.c_[inv_A[dipole_rx], inv_N[dipole_rx]])
     BM = np.sort(np.c_[inv_B[dipole_tx], inv_M[dipole_tx]])
     BN = np.sort(np.c_[inv_B[dipole_tx & dipole_rx], inv_N[dipole_tx & dipole_rx]])
-<<<<<<< HEAD
-    unique_pole_poles, pole_pole_inv = np.unique(np.r_[AM, AN, BM, BN], axis=0, return_inverse=True)
-
-    inv_AM, pole_pole_inv = pole_pole_inv[:len(AM)], pole_pole_inv[len(AM):]
-    inv_AN, pole_pole_inv = pole_pole_inv[:len(AN)], pole_pole_inv[len(AN):]
-    inv_BM, inv_BN = pole_pole_inv[:len(BM)], pole_pole_inv[len(BM):]
-=======
     unique_pole_poles, pole_pole_inv = np.unique(
         np.r_[AM, AN, BM, BN], axis=0, return_inverse=True
     )
@@ -108,7 +82,6 @@
     inv_AM, pole_pole_inv = pole_pole_inv[: len(AM)], pole_pole_inv[len(AM) :]
     inv_AN, pole_pole_inv = pole_pole_inv[: len(AN)], pole_pole_inv[len(AN) :]
     inv_BM, inv_BN = pole_pole_inv[: len(BM)], pole_pole_inv[len(BM) :]
->>>>>>> c63e699c
 
     if verbose:
         print(f"There are {unique_pole_poles.shape[0]} unique pole-pole combinations.")
@@ -121,14 +94,9 @@
             last_src = unique_pole_poles[i_d, 0]
             rxs = []
         else:
-<<<<<<< HEAD
-            while (i_d < len(unique_pole_poles)
-                   and last_src == unique_pole_poles[i_d, 0]):
-=======
             while (
                 i_d < len(unique_pole_poles) and last_src == unique_pole_poles[i_d, 0]
             ):
->>>>>>> c63e699c
                 rxs.append(unique_pole_poles[i_d, 1])
                 i_d += 1
             rxs = np.array(rxs, dtype=int)

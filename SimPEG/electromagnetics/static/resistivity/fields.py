--- conflicted
+++ resolved
@@ -5,10 +5,7 @@
 from ....utils import Identity, Zero
 from ....utils.code_utils import deprecate_class
 
-<<<<<<< HEAD
-=======
-
->>>>>>> c63e699c
+
 class FieldsDC(Fields):
     knownFields = {}
     dtype = float

--- conflicted
+++ resolved
@@ -97,14 +97,9 @@
         for nf, freq in enumerate(self.survey.freqs):
             A = self.getA(freq)
             rhs = self.getRHS(freq)
-<<<<<<< HEAD
-            Ainv = self.Solver(A, **self.solver_opts)
-            u = Ainv * rhs
-
-=======
             self.Ainv[nf] = self.solver(A, **self.solver_opts)
             u = self.Ainv[nf] * rhs
->>>>>>> cd2c07b3
+
             Srcs = self.survey.get_sources_by_frequency(freq)
             f[Srcs, self._solutionType] = u
         return f
@@ -180,20 +175,9 @@
 
                 ATinvdf_duT = self.Ainv[nf] * df_duT_sum
 
-<<<<<<< HEAD
-                    Jtv += np.array(df_dmT, dtype=complex).real
-                    # TODO: this should be taken care of by the reciever?
-                    # if rx.component == "real":
-                    #     Jtv += np.array(df_dmT, dtype=complex).real
-                    # elif rx.component == "imag":
-                    #     Jtv += -np.array(df_dmT, dtype=complex).real
-                    # else:
-                    #     raise Exception("Must be real or imag")
-=======
                 dA_dmT = self.getADeriv(freq, u_src, ATinvdf_duT, adjoint=True)
                 dRHS_dmT = self.getRHSDeriv(freq, src, ATinvdf_duT, adjoint=True)
                 du_dmT = -dA_dmT + dRHS_dmT
->>>>>>> cd2c07b3
 
                 df_dmT_sum += du_dmT
                 Jtv += np.real(df_dmT_sum)

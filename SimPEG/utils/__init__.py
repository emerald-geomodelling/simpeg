--- conflicted
+++ resolved
@@ -7,9 +7,9 @@
 from sputils import spzeros, kron3, speye, sdiag
 from lomutils import volTetra, faceInfo, inv2X2BlockDiagonal, inv3X3BlockDiagonal, indexCube, exampleLomGird
 from interputils import interpmat
-<<<<<<< HEAD
 from ipythonUtils import easyAnimate as animate
-
+import Solver
+from Solver import Solver
 
 def setKwargs(obj, **kwargs):
     """Sets key word arguments (kwargs) that are present in the object, throw an error if they don't exist."""
@@ -58,8 +58,4 @@
         l = stopper['left'](obj)
         r = stopper['right'](obj)
         print pad + stopper['str'] % (l<=r,l,r)
-    print pad + "%s%s%s" % ('-'*25,done,'-'*25)
-=======
-import Solver
-from Solver import Solver
->>>>>>> 6ce07e96
+    print pad + "%s%s%s" % ('-'*25,done,'-'*25)
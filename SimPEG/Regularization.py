<<<<<<< HEAD
import Utils
import Maps
import Mesh
=======
from __future__ import print_function
from . import Utils
from . import Maps
from . import Mesh
>>>>>>> f8b0ea53
import numpy as np
import scipy.sparse as sp


class RegularizationMesh(object):
    """
    **Regularization Mesh**

    This contains the operators used in the regularization. Note that these
    are not necessarily true differential operators, but are constructed from
    a SimPEG Mesh.

    :param BaseMesh mesh: problem mesh
    :param numpy.array indActive: bool array, size nC, that is True where we have active cells. Used to reduce the operators so we regularize only on active cells
    """

    def __init__(self, mesh, indActive=None):
        self.mesh = mesh
        assert indActive is None or indActive.dtype == 'bool', 'indActive needs to be None or a bool'
        self.indActive = indActive

    @property
    def vol(self):
        """
        reduced volume vector
        :rtype: numpy.array
        :return: reduced cell volume
        """
        if getattr(self, '_vol', None) is None:
            self._vol = self._Pac.T * self.mesh.vol
        return self._vol

    @property
    def nC(self):
        """
        reduced number of cells
        :rtype: int
        :return: number of cells being regularized
        """
        if getattr(self, '_nC', None) is None:
            if self.indActive is None:
                self._nC = self.mesh.nC
            else:
                self._nC = sum(self.indActive)
        return self._nC

    @property
    def dim(self):
        """
        dimension of regularization mesh (1D, 2D, 3D)
        :rtype: int
        :return: dimension
        """
        if getattr(self, '_dim', None) is None:
            self._dim = self.mesh.dim
        return self._dim


    @property
    def _Pac(self):
        """
        projection matrix that takes from the reduced space of active cells to full modelling space (ie. nC x nindActive)
        :rtype: scipy.sparse.csr_matrix
        :return: active cell projection matrix
        """
        if getattr(self, '__Pac', None) is None:
            if self.indActive is None:
                self.__Pac = Utils.speye(self.mesh.nC)
            else:
                self.__Pac = Utils.speye(self.mesh.nC)[:,self.indActive]
        return self.__Pac

    @property
    def _Pafx(self):
        """
        projection matrix that takes from the reduced space of active x-faces to full modelling space (ie. nFx x nindActive_Fx )
        :rtype: scipy.sparse.csr_matrix
        :return: active face-x projection matrix
        """
        if getattr(self, '__Pafx', None) is None:
            if self.indActive is None:
                self.__Pafx = Utils.speye(self.mesh.nFx)
            else:
                indActive_Fx = (self.mesh.aveFx2CC.T * self.indActive) == 1
                self.__Pafx = Utils.speye(self.mesh.nFx)[:,indActive_Fx]
        return self.__Pafx

    @property
    def _Pafy(self):
        """
        projection matrix that takes from the reduced space of active y-faces to full modelling space (ie. nFy x nindActive_Fy )
        :rtype: scipy.sparse.csr_matrix
        :return: active face-y projection matrix
        """
        if getattr(self, '__Pafy', None) is None:
            if self.indActive is None:
                self.__Pafy = Utils.speye(self.mesh.nFy)
            else:
                indActive_Fy = (self.mesh.aveFy2CC.T * self.indActive) == 1
                self.__Pafy = Utils.speye(self.mesh.nFy)[:,indActive_Fy]
        return self.__Pafy

    @property
    def _Pafz(self):
        """
        projection matrix that takes from the reduced space of active z-faces to full modelling space (ie. nFz x nindActive_Fz )
        :rtype: scipy.sparse.csr_matrix
        :return: active face-z projection matrix
        """
        if getattr(self, '__Pafz', None) is None:
            if self.indActive is None:
                self.__Pafz = Utils.speye(self.mesh.nFz)
            else:
                indActive_Fz = (self.mesh.aveFz2CC.T * self.indActive) == 1
                self.__Pafz = Utils.speye(self.mesh.nFz)[:,indActive_Fz]
        return self.__Pafz

    @property
    def aveFx2CC(self):
        """
        averaging from active cell centers to active x-faces
        :rtype: scipy.sparse.csr_matrix
        :return: averaging from active cell centers to active x-faces
        """
        if getattr(self, '_aveFx2CC', None) is None:
            self._aveFx2CC =  self._Pac.T * self.mesh.aveFx2CC * self._Pafx
        return self._aveFx2CC

    @property
    def aveCC2Fx(self):
        """
        averaging from active x-faces to active cell centers
        :rtype: scipy.sparse.csr_matrix
        :return: averaging matrix from active x-faces to active cell centers
        """
        if getattr(self, '_aveCC2Fx', None) is None:
            self._aveCC2Fx =  Utils.sdiag(1./(self.aveFx2CC.T).sum(1)) * self.aveFx2CC.T
        return self._aveCC2Fx

    @property
    def aveFy2CC(self):
        """
        averaging from active cell centers to active y-faces
        :rtype: scipy.sparse.csr_matrix
        :return: averaging from active cell centers to active y-faces
        """
        if getattr(self, '_aveFy2CC', None) is None:
            self._aveFy2CC = self._Pac.T * self.mesh.aveFy2CC * self._Pafy
        return self._aveFy2CC

    @property
    def aveCC2Fy(self):
        """
        averaging from active y-faces to active cell centers
        :rtype: scipy.sparse.csr_matrix
        :return: averaging matrix from active y-faces to active cell centers
        """
        if getattr(self, '_aveCC2Fy', None) is None:
            self._aveCC2Fy =  Utils.sdiag(1./(self.aveFy2CC.T).sum(1)) * self.aveFy2CC.T
        return self._aveCC2Fy

    @property
    def aveFz2CC(self):
        """
        averaging from active cell centers to active z-faces
        :rtype: scipy.sparse.csr_matrix
        :return: averaging from active cell centers to active z-faces
        """
        if getattr(self, '_aveFz2CC', None) is None:
            self._aveFz2CC = self._Pac.T * self.mesh.aveFz2CC * self._Pafz
        return self._aveFz2CC

    @property
    def aveCC2Fz(self):
        """
        averaging from active z-faces to active cell centers
        :rtype: scipy.sparse.csr_matrix
        :return: averaging matrix from active z-faces to active cell centers
        """
        if getattr(self, '_aveCC2Fz', None) is None:
            self._aveCC2Fz =  Utils.sdiag(1./(self.aveFz2CC.T).sum(1)) * self.aveFz2CC.T
        return self._aveCC2Fz

    @property
    def cellDiffx(self):
        """
        cell centered difference in the x-direction
        :rtype: scipy.sparse.csr_matrix
        :return: differencing matrix for active cells in the x-direction
        """
        if getattr(self, '_cellDiffx', None) is None:
            self._cellDiffx = self._Pafx.T * self.mesh.cellGradx * self._Pac
        return self._cellDiffx

    @property
    def cellDiffy(self):
        """
        cell centered difference in the y-direction
        :rtype: scipy.sparse.csr_matrix
        :return: differencing matrix for active cells in the y-direction
        """
        if getattr(self, '_cellDiffy', None) is None:
            self._cellDiffy = self._Pafy.T * self.mesh.cellGrady * self._Pac
        return self._cellDiffy

    @property
    def cellDiffz(self):
        """
        cell centered difference in the z-direction
        :rtype: scipy.sparse.csr_matrix
        :return: differencing matrix for active cells in the z-direction
        """
        if getattr(self, '_cellDiffz', None) is None:
            self._cellDiffz = self._Pafz.T * self.mesh.cellGradz * self._Pac
        return self._cellDiffz

    @property
    def faceDiffx(self):
        """
        x-face differences
        :rtype: scipy.sparse.csr_matrix
        :return: differencing matrix for active faces in the x-direction
        """
        if getattr(self, '_faceDiffx', None) is None:
            self._faceDiffx = self._Pac.T * self.mesh.faceDivx * self._Pafx
        return self._faceDiffx

    @property
    def faceDiffy(self):
        """
        y-face differences
        :rtype: scipy.sparse.csr_matrix
        :return: differencing matrix for active faces in the y-direction
        """
        if getattr(self, '_faceDiffy', None) is None:
            self._faceDiffy = self._Pac.T * self.mesh.faceDivy * self._Pafy
        return self._faceDiffy

    @property
    def faceDiffz(self):
        """
        z-face differences
        :rtype: scipy.sparse.csr_matrix
        :return: differencing matrix for active faces in the z-direction
        """
        if getattr(self, '_faceDiffz', None) is None:
            self._faceDiffz = self._Pac.T * self.mesh.faceDivz * self._Pafz
        return self._faceDiffz

    @property
    def cellDiffxStencil(self):
        """
        cell centered difference stencil (no cell lengths include) in the x-direction
        :rtype: scipy.sparse.csr_matrix
        :return: differencing matrix for active cells in the x-direction
        """
        if getattr(self, '_cellDiffxStencil', None) is None:

            self._cellDiffxStencil = self._Pafx.T * self.mesh._cellGradxStencil() * self._Pac
        return self._cellDiffxStencil

    @property
    def cellDiffyStencil(self):
        """
        cell centered difference stencil (no cell lengths include) in the y-direction
        :rtype: scipy.sparse.csr_matrix
        :return: differencing matrix for active cells in the y-direction
        """
        if self.dim < 2: return None
        if getattr(self, '_cellDiffyStencil', None) is None:

            self._cellDiffyStencil = self._Pafy.T * self.mesh._cellGradyStencil() * self._Pac
        return self._cellDiffyStencil

    @property
    def cellDiffzStencil(self):
        """
        cell centered difference stencil (no cell lengths include) in the y-direction
        :rtype: scipy.sparse.csr_matrix
        :return: differencing matrix for active cells in the y-direction
        """
        if self.dim < 3: return None
        if getattr(self, '_cellDiffzStencil', None) is None:

            self._cellDiffzStencil = self._Pafz.T * self.mesh._cellGradzStencil() * self._Pac
        return self._cellDiffzStencil


class BaseRegularization(object):
    """
    **Base Regularization Class**

    This is used to regularize the model space::

        reg = Regularization(mesh)

    """

    counter = None

    mapPair = Maps.IdentityMap    #: A SimPEG.Map Class

    mapping = None    #: A SimPEG.Map instance.
    mesh    = None    #: A SimPEG.Mesh instance.
    mref    = None    #: Reference model.

    def __init__(self, mesh, mapping=None, indActive=None, **kwargs):
        Utils.setKwargs(self, **kwargs)
        assert isinstance(mesh, Mesh.BaseMesh), "mesh must be a SimPEG.Mesh object."
        if indActive is not None and indActive.dtype != 'bool':
            tmp = indActive
            indActive = np.zeros(mesh.nC, dtype=bool)
            indActive[tmp] = True
        if indActive is not None and mapping is None:
            mapping = Maps.IdentityMap(nP=indActive.nonzero()[0].size)

        self.regmesh = RegularizationMesh(mesh,indActive)
        self.mapping = mapping or self.mapPair(mesh)
        self.mapping._assertMatchesPair(self.mapPair)
        self.indActive = indActive

    @property
    def parent(self):
        """This is the parent of the regularization."""
        return getattr(self,'_parent',None)
    @parent.setter
    def parent(self, p):
        if getattr(self,'_parent',None) is not None:
            print('Regularization has switched to a new parent!')
        self._parent = p

    @property
    def inv(self): return self.parent.inv
    @property
    def invProb(self): return self.parent
    @property
    def reg(self): return self
    @property
    def opt(self): return self.parent.opt
    @property
    def prob(self): return self.parent.prob
    @property
    def survey(self): return self.parent.survey


    @property
    def W(self):
        """Full regularization weighting matrix W."""
        return sp.identity(self.regmesh.nC)

    @Utils.timeIt
    def eval(self, m):
        r = self.W * ( self.mapping * (m - self.mref) )
        return 0.5*r.dot(r)

    @Utils.timeIt
    def evalDeriv(self, m):
        """

        The regularization is:

        .. math::

            R(m) = \\frac{1}{2}\mathbf{(m-m_\\text{ref})^\\top W^\\top W(m-m_\\text{ref})}

        So the derivative is straight forward:

        .. math::

            R(m) = \mathbf{W^\\top W (m-m_\\text{ref})}

        """
        mD = self.mapping.deriv(m - self.mref)
        r = self.W * ( self.mapping * (m - self.mref) )
        return  mD.T * ( self.W.T * r )

    @Utils.timeIt
    def eval2Deriv(self, m, v=None):
        """
        Second derivative

        :param numpy.array m: geophysical model
        :param numpy.array v: vector to multiply
        :rtype: scipy.sparse.csr_matrix
        :return: WtW, or if v is supplied WtW*v (numpy.ndarray)

        The regularization is:

        .. math::

            R(m) = \\frac{1}{2}\mathbf{(m-m_\\text{ref})^\\top W^\\top W(m-m_\\text{ref})}

        So the second derivative is straight forward:

        .. math::

            R(m) = \mathbf{W^\\top W}

        """
        mD = self.mapping.deriv(m - self.mref)
        if v is None:
            return mD.T * self.W.T * self.W * mD

        return mD.T * ( self.W.T * ( self.W * ( mD * v) ) )

class Simple(BaseRegularization):
    """
    Simple regularization that does not include length scales in the derivatives.
    """

    mrefInSmooth = False  #: include mref in the smoothness?
    alpha_s      = Utils.dependentProperty('_alpha_s', 1.0, ['_W', '_Wsmall'], "Smallness weight")
    alpha_x      = Utils.dependentProperty('_alpha_x', 1.0, ['_W', '_Wx'],     "Weight for the first derivative in the x direction")
    alpha_y      = Utils.dependentProperty('_alpha_y', 1.0, ['_W', '_Wy'],     "Weight for the first derivative in the y direction")
    alpha_z      = Utils.dependentProperty('_alpha_z', 1.0, ['_W', '_Wz'],     "Weight for the first derivative in the z direction")
    cell_weights = 1.

    def __init__(self, mesh, mapping=None, indActive=None, **kwargs):
        BaseRegularization.__init__(self, mesh, mapping=mapping, indActive=indActive, **kwargs)

        if isinstance(self.cell_weights,float):
            self.cell_weights = np.ones(self.regmesh.nC) * self.cell_weights

    @property
    def Wsmall(self):
        """Regularization matrix Wsmall"""
        if getattr(self,'_Wsmall', None) is None:
            self._Wsmall = Utils.sdiag((self.alpha_s*self.cell_weights)**0.5)
        return self._Wsmall

    @property
    def Wx(self):
        """Regularization matrix Wx"""
        if getattr(self, '_Wx', None) is None:
            self._Wx = Utils.sdiag((self.alpha_x * (self.regmesh.aveCC2Fx*self.cell_weights))**0.5)*self.regmesh.cellDiffxStencil
        return self._Wx

    @property
    def Wy(self):
        """Regularization matrix Wy"""
        if getattr(self, '_Wy', None) is None:
            self._Wy = Utils.sdiag((self.alpha_y * (self.regmesh.aveCC2Fy*self.cell_weights))**0.5)*self.regmesh.cellDiffyStencil
        return self._Wy

    @property
    def Wz(self):
        """Regularization matrix Wz"""
        if getattr(self, '_Wz', None) is None:
            self._Wz = Utils.sdiag((self.alpha_z * (self.regmesh.aveCC2Fz*self.cell_weights))**0.5)*self.regmesh.cellDiffzStencil
        return self._Wz

#    @property
#    def Wsmooth(self):
#        """Full smoothness regularization matrix W"""
#        print('wtf why are we using Wsmooth')
#        raise NotImplementedError
#        if getattr(self, '_Wsmooth', None) is None:
#            wlist = (self.Wx,)
#            if self.regmesh.dim > 1:
#                wlist += (self.Wy,)
#            if self.regmesh.dim > 2:
#                wlist += (self.Wz,)
#            self._Wsmooth = sp.vstack(wlist)
#        return self._Wsmooth
#
#    @property
#    def W(self):
#        """Full regularization matrix W"""
#        print('wtf why are we using W')
#        if getattr(self, '_W', None) is None:
#            wlist = (self.Wsmall, self.Wx)
#            if self.regmesh.dim > 1:
#                wlist += (self.Wy,)
#            if self.regmesh.dim > 2:
#                wlist += (self.Wz,)
#            self._W = sp.vstack(wlist)
#        return self._W


    @Utils.timeIt
    def _evalSmall(self, m):
        r = self.Wsmall * ( self.mapping * (m - self.mref) )
        return 0.5 * r.dot(r)

    @Utils.timeIt
    def _evalSmallDeriv(self, m):
        r = self.Wsmall * ( self.mapping * (m - self.mref) )
        return r.T * ( self.Wsmall * self.mapping.deriv(m - self.mref) )

    @Utils.timeIt
    def _evalSmall2Deriv(self, m, v = None):
        rDeriv = self.Wsmall * ( self.mapping.deriv(m - self.mref) )
        if v is not None:
            return rDeriv.T * (rDeriv * v)
        return rDeriv.T * rDeriv

    @Utils.timeIt
    def _evalSmoothx(self, m):
        if self.mrefInSmooth == True:
            r = self.Wx * ( self.mapping * (m - self.mref) )
        elif self.mrefInSmooth == False:
            r = self.Wx * ( self.mapping * (m) )
        return 0.5 * r.dot(r)

    @Utils.timeIt
    def _evalSmoothy(self, m):
        if self.mrefInSmooth == True:
            r = self.Wy * ( self.mapping * (m - self.mref) )
        elif self.mrefInSmooth == False:
            r = self.Wy * ( self.mapping * (m) )
        return 0.5 * r.dot(r)

    @Utils.timeIt
    def _evalSmoothz(self, m):
        if self.mrefInSmooth == True:
            r = self.Wz * ( self.mapping * (m - self.mref) )
        elif self.mrefInSmooth == False:
            r = self.Wz * ( self.mapping * (m) )
        return 0.5 * r.dot(r)

    @Utils.timeIt
    def _evalSmooth(self, m):
        phiSmooth = self._evalSmoothx(m)
        if self.regmesh.dim > 1:
            phiSmooth += self._evalSmoothy(m)
        if self.regmesh.dim > 2:
            phiSmooth += self._evalSmoothz(m)
        return phiSmooth

    @Utils.timeIt
    def _evalSmoothxDeriv(self, m):
        if self.mrefInSmooth == True:
            r = self.Wx * ( self.mapping * ( m - self.mref ) )
            return r.T * ( self.Wx * self.mapping.deriv(m - self.mref) )
        elif self.mrefInSmooth == False:
            r = self.Wx * ( self.mapping * m )
            return r.T * ( self.Wx * self.mapping.deriv(m) )

    @Utils.timeIt
    def _evalSmoothx2Deriv(self, m, v=None):
        if self.mrefInSmooth == True:
            rDeriv = self.Wx * ( self.mapping.deriv( m - self.mref ) )
        elif self.mrefInSmooth == False:
            rDeriv = self.Wx * ( self.mapping.deriv(m) )

        if v is not None:
            return rDeriv.T * ( rDeriv * v )
        return rDeriv.T * rDeriv

    @Utils.timeIt
    def _evalSmoothyDeriv(self, m):
        if self.mrefInSmooth == True:
            r = self.Wy * ( self.mapping * ( m - self.mref ) )
            return r.T * ( self.Wy * self.mapping.deriv(m - self.mref) )
        elif self.mrefInSmooth == False:
            r = self.Wy * ( self.mapping * m )
            return r.T * ( self.Wy * self.mapping.deriv(m) )

    @Utils.timeIt
    def _evalSmoothy2Deriv(self, m, v=None):
        if self.mrefInSmooth == True:
            rDeriv = self.Wy * ( self.mapping.deriv( m - self.mref ) )
        elif self.mrefInSmooth == False:
            rDeriv = self.Wy * ( self.mapping.deriv(m) )

        if v is not None:
            return rDeriv.T * ( rDeriv * v )
        return rDeriv.T * rDeriv

    @Utils.timeIt
    def _evalSmoothzDeriv(self, m):
        if self.mrefInSmooth == True:
            r = self.Wz * ( self.mapping * ( m - self.mref ) )
            return r.T * ( self.Wz * self.mapping.deriv(m - self.mref) )
        elif self.mrefInSmooth == False:
            r = self.Wz * ( self.mapping * m )
            return r.T * ( self.Wz * self.mapping.deriv(m) )

    @Utils.timeIt
    def _evalSmoothz2Deriv(self, m, v=None):
        if self.mrefInSmooth == True:
            rDeriv = self.Wz * ( self.mapping.deriv( m - self.mref ) )
        elif self.mrefInSmooth == False:
            rDeriv = self.Wz * ( self.mapping.deriv(m) )

        if v is not None:
            return rDeriv.T * ( rDeriv * v )
        return rDeriv.T * rDeriv

    @Utils.timeIt
    def _evalSmoothDeriv(self, m):
        deriv = self._evalSmoothxDeriv(m)
        if self.regmesh.dim > 1:
            deriv += self._evalSmoothyDeriv(m)
        if self.regmesh.dim > 2:
            deriv += self._evalSmoothzDeriv(m)
        return deriv

    @Utils.timeIt
    def _evalSmooth2Deriv(self, m, v=None):
        deriv = self._evalSmoothx2Deriv(m, v)
        if self.regmesh.dim > 1:
            deriv += self._evalSmoothy2Deriv(m, v)
        if self.regmesh.dim > 2:
            deriv += self._evalSmoothz2Deriv(m, v)
        return deriv


    @Utils.timeIt
    def eval(self, m):
        return self._evalSmall(m) + self._evalSmooth(m)

    @Utils.timeIt
    def evalDeriv(self, m):
        """
        The regularization is:

        .. math::

            R(m) = \\frac{1}{2}\mathbf{(m-m_\\text{ref})^\\top W^\\top W(m-m_\\text{ref})}

        So the derivative is straight forward:

        .. math::

            R(m) = \mathbf{W^\\top W (m-m_\\text{ref})}

        """
        return self._evalSmallDeriv(m) + self._evalSmoothDeriv(m)

    @Utils.timeIt
    def eval2Deriv(self, m, v=None):
        return self._evalSmall2Deriv(m, v) + self._evalSmooth2Deriv(m, v)



class Tikhonov(Simple):
    """
    L2 Tikhonov regularization with both smallness and smoothness (first order
    derivative) contributions.

    .. math::
        \phi_m(\mathbf{m}) = \\alpha_s \| W_s (\mathbf{m} - \mathbf{m_{ref}} ) \|^2
        + \\alpha_x \| W_x \\frac{\partial}{\partial x} (\mathbf{m} - \mathbf{m_{ref}} ) \|^2
        + \\alpha_y \| W_y \\frac{\partial}{\partial y} (\mathbf{m} - \mathbf{m_{ref}} ) \|^2
        + \\alpha_z \| W_z \\frac{\partial}{\partial z} (\mathbf{m} - \mathbf{m_{ref}} ) \|^2

    Note if the key word argument `mrefInSmooth` is False, then mref is not
    included in the smoothness contribution.

    :param BaseMesh mesh: SimPEG mesh
    :param IdentityMap mapping: regularization mapping, takes the model from model space to the thing you want to regularize
    :param numpy.ndarray indActive: active cell indices for reducing the size of differential operators in the definition of a regularization mesh
    :param bool mrefInSmooth: (default = False) put mref in the smoothness component?
    :param float alpha_s: (default 1e-6) smallness weight
    :param float alpha_x: (default 1) smoothness weight for first derivative in the x-direction
    :param float alpha_y: (default 1) smoothness weight for first derivative in the y-direction
    :param float alpha_z: (default 1) smoothness weight for first derivative in the z-direction
    :param float alpha_xx: (default 1) smoothness weight for second derivative in the x-direction
    :param float alpha_yy: (default 1) smoothness weight for second derivative in the y-direction
    :param float alpha_zz: (default 1) smoothness weight for second derivative in the z-direction
    """
    mrefInSmooth = False  # put mref in the smoothness contribution
    alpha_s      = Utils.dependentProperty('_alpha_s', 1e-6, ['_W', '_Wsmall'], "Smallness weight")
    alpha_x      = Utils.dependentProperty('_alpha_x',  1.0, ['_W', '_Wx'],     "Weight for the first derivative in the x direction")
    alpha_y      = Utils.dependentProperty('_alpha_y',  1.0, ['_W', '_Wy'],     "Weight for the first derivative in the y direction")
    alpha_z      = Utils.dependentProperty('_alpha_z',  1.0, ['_W', '_Wz'],     "Weight for the first derivative in the z direction")
    alpha_xx     = Utils.dependentProperty('_alpha_xx', 0.0, ['_W', '_Wxx'],    "Weight for the second derivative in the x direction")
    alpha_yy     = Utils.dependentProperty('_alpha_yy', 0.0, ['_W', '_Wyy'],    "Weight for the second derivative in the y direction")
    alpha_zz     = Utils.dependentProperty('_alpha_zz', 0.0, ['_W', '_Wzz'],    "Weight for the second derivative in the z direction")

    def __init__(self, mesh, mapping=None, indActive=None, **kwargs):
        BaseRegularization.__init__(self, mesh, mapping=mapping, indActive=indActive, **kwargs)

    @property
    def Wsmall(self):
        """Regularization matrix Wsmall"""
        if getattr(self,'_Wsmall', None) is None:
            self._Wsmall = Utils.sdiag((self.regmesh.vol*self.alpha_s)**0.5)
        return self._Wsmall

    @property
    def Wx(self):
        """Regularization matrix Wx"""
        if getattr(self, '_Wx', None) is None:
            Ave_x_vol = self.regmesh.aveCC2Fx * self.regmesh.vol
            self._Wx = Utils.sdiag((Ave_x_vol*self.alpha_x)**0.5)*self.regmesh.cellDiffx
        return self._Wx

    @property
    def Wy(self):
        """Regularization matrix Wy"""
        if getattr(self, '_Wy', None) is None:
            Ave_y_vol = self.regmesh.aveCC2Fy * self.regmesh.vol
            self._Wy = Utils.sdiag((Ave_y_vol*self.alpha_y)**0.5)*self.regmesh.cellDiffy
        return self._Wy

    @property
    def Wz(self):
        """Regularization matrix Wz"""
        if getattr(self, '_Wz', None) is None:
            Ave_z_vol = self.regmesh.aveCC2Fz * self.regmesh.vol
            self._Wz = Utils.sdiag((Ave_z_vol*self.alpha_z)**0.5)*self.regmesh.cellDiffz
        return self._Wz

    @property
    def Wxx(self):
        """Regularization matrix Wxx"""
        if getattr(self, '_Wxx', None) is None:
            self._Wxx = Utils.sdiag((self.regmesh.vol*self.alpha_xx)**0.5)*self.regmesh.faceDiffx*self.regmesh.cellDiffx
        return self._Wxx

    @property
    def Wyy(self):
        """Regularization matrix Wyy"""
        if getattr(self, '_Wyy', None) is None:
            self._Wyy = Utils.sdiag((self.regmesh.vol*self.alpha_yy)**0.5)*self.regmesh.faceDiffy*self.regmesh.cellDiffy
        return self._Wyy

    @property
    def Wzz(self):
        """Regularization matrix Wzz"""
        if getattr(self, '_Wzz', None) is None:
            self._Wzz = Utils.sdiag((self.regmesh.vol*self.alpha_zz)**0.5)*self.regmesh.faceDiffz*self.regmesh.cellDiffz
        return self._Wzz


    @property
    def Wsmooth2(self):
        """Full smoothness regularization matrix W"""
        if getattr(self, '_Wsmooth', None) is None:
            wlist = (self.Wxx)
            if self.regmesh.dim > 1:
                wlist += (self.Wyy)
            if self.regmesh.dim > 2:
                wlist += (self.Wzz)
            self._Wsmooth = sp.vstack(wlist)
        return self._Wsmooth

    @Utils.timeIt
    def _evalSmoothxx(self, m):
        if self.mrefInSmooth == True:
            r = self.Wxx * ( self.mapping * (m - self.mref) )
        elif self.mrefInSmooth == False:
            r = self.Wxx * ( self.mapping * (m) )
        return 0.5 * r.dot(r)

    @Utils.timeIt
    def _evalSmoothyy(self, m):
        if self.mrefInSmooth == True:
            r = self.Wyy * ( self.mapping * (m - self.mref) )
        elif self.mrefInSmooth == False:
            r = self.Wyy * ( self.mapping * (m) )
        return 0.5 * r.dot(r)

    @Utils.timeIt
    def _evalSmoothzz(self, m):
        if self.mrefInSmooth == True:
            r = self.Wzz * ( self.mapping * (m - self.mref) )
        elif self.mrefInSmooth == False:
            r = self.Wzz * ( self.mapping * (m) )
        return 0.5 * r.dot(r)

    @Utils.timeIt
    def _evalSmooth2(self, m):
        phiSmooth2 = self._evalSmoothxx(m)
        if self.regmesh.dim > 1:
            phiSmooth2 += self._evalSmoothyy(m)
        if self.regmesh.dim > 2:
            phiSmooth2 += self._evalSmoothzz(m)
        return phiSmooth2

    @Utils.timeIt
    def _evalSmoothxxDeriv(self, m):
        if self.mrefInSmooth == True:
            r = self.Wxx * ( self.mapping * ( m - self.mref ) )
            return r.T * ( self.Wxx * self.mapping.deriv(m - self.mref) )
        elif self.mrefInSmooth == False:
            r = self.Wxx * ( self.mapping * m )
            return r.T * ( self.Wxx * self.mapping.deriv(m) )

    @Utils.timeIt
    def _evalSmoothyyDeriv(self, m):
        if self.mrefInSmooth == True:
            r = self.Wyy * ( self.mapping * ( m - self.mref ) )
            return r.T * ( self.Wyy * self.mapping.deriv(m - self.mref) )
        elif self.mrefInSmooth == False:
            r = self.Wyy * ( self.mapping * m )
            return r.T * ( self.Wyy * self.mapping.deriv(m) )

    @Utils.timeIt
    def _evalSmoothzzDeriv(self, m):
        if self.mrefInSmooth == True:
            r = self.Wzz * ( self.mapping * ( m - self.mref ) )
            return r.T * ( self.Wzz * self.mapping.deriv(m - self.mref) )
        elif self.mrefInSmooth == False:
            r = self.Wzz * ( self.mapping * m )
            return r.T * ( self.Wzz * self.mapping.deriv(m) )

    @Utils.timeIt
    def _evalSmoothxx2Deriv(self, m, v=None):
        if self.mrefInSmooth == True:
            rDeriv = self.Wxx * ( self.mapping.deriv( m - self.mref ) )
        elif self.mrefInSmooth == False:
            rDeriv = self.Wxx * self.mapping.deriv(m)
        if v is not None:
            return rDeriv.T * (rDeriv * v)
        return rDeriv.T * rDeriv

    @Utils.timeIt
    def _evalSmoothyy2Deriv(self, m, v=None):
        if self.mrefInSmooth == True:
            rDeriv = self.Wyy * ( self.mapping.deriv( m - self.mref ) )
        elif self.mrefInSmooth == False:
            rDeriv = self.Wyy * self.mapping.deriv(m)
        if v is not None:
            return rDeriv.T * (rDeriv * v)
        return rDeriv.T * rDeriv

    @Utils.timeIt
    def _evalSmoothzz2Deriv(self, m, v=None):
        if self.mrefInSmooth == True:
            rDeriv = self.Wzz * ( self.mapping.deriv( m - self.mref ) )
        elif self.mrefInSmooth == False:
            rDeriv = self.Wzz * self.mapping.deriv(m)
        if v is not None:
            return rDeriv.T * (rDeriv * v)
        return rDeriv.T * rDeriv

    @Utils.timeIt
    def _evalSmoothDeriv2(self, m):
        deriv = self._evalSmoothxxDeriv(m)
        if self.regmesh.dim > 1:
            deriv += self._evalSmoothyyDeriv(m)
        if self.regmesh.dim > 2:
            deriv += self._evalSmoothzzDeriv(m)
        return deriv

    @Utils.timeIt
    def _evalSmooth2Deriv2(self, m, v=None):
        deriv = self._evalSmoothxx2Deriv(m, v)
        if self.regmesh.dim > 1:
            deriv += self._evalSmoothyy2Deriv(m, v)
        if self.regmesh.dim > 2:
            deriv += self._evalSmoothzz2Deriv(m, v)
        return deriv


    @Utils.timeIt
    def eval(self, m):
        return self._evalSmall(m) + self._evalSmooth(m) + self._evalSmooth2(m)

    @Utils.timeIt
    def evalDeriv(self, m):
        """
        The regularization is:

        .. math::

            R(m) = \\frac{1}{2}\mathbf{(m-m_\\text{ref})^\\top W^\\top W(m-m_\\text{ref})}

        So the derivative is straight forward:

        .. math::

            R(m) = \mathbf{W^\\top W (m-m_\\text{ref})}

        """
        return self._evalSmallDeriv(m) + self._evalSmoothDeriv(m) + self._evalSmoothDeriv2(m)

    def eval2Deriv(self, m, v=None):
        """
        The regularization is:

        .. math::

            R(m) = \\frac{1}{2}\mathbf{(m-m_\\text{ref})^\\top W^\\top W(m-m_\\text{ref})}

        So the derivative is straight forward:

        .. math::

            R(m) = \mathbf{W^\\top W (m-m_\\text{ref})}

        """
        return self._evalSmall2Deriv(m, v) + self._evalSmooth2Deriv(m, v) + self._evalSmooth2Deriv2(m, v)



class Sparse(Simple):
    """
        The regularization is:

        .. math::

            R(m) = \\frac{1}{2}\mathbf{(m-m_\\text{ref})^\\top W^\\top R^\\top R W(m-m_\\text{ref})}

        where the IRLS weight

        .. math::

            R = \eta TO FINISH LATER!!!

        So the derivative is straight forward:

        .. math::

            R(m) = \mathbf{W^\\top R^\\top R W (m-m_\\text{ref})}

        The IRLS weights are recomputed after each beta solves.
        It is strongly recommended to do a few Gauss-Newton iterations
        before updating.
    """

    # set default values
    eps_p = 1e-1        # Threshold value for the model norm
    eps_q = 1e-1        # Threshold value for the model gradient norm
    curModel = None     # Requires model to compute the weights
    l2model = None
    gamma = 1.          # Model norm scaling to smooth out convergence
    norms = [0., 2., 2., 2.] # Values for norm on (m, dmdx, dmdy, dmdz)
    cell_weights = 1.        # Consider overwriting with sensitivity weights

    def __init__(self, mesh, mapping=None, indActive=None, **kwargs):
        Simple.__init__(self, mesh, mapping=mapping, indActive=indActive, **kwargs)

        if isinstance(self.cell_weights,float):
            self.cell_weights = np.ones(self.regmesh.nC) * self.cell_weights

    @property
    def Wsmall(self):
        """Regularization matrix Wsmall"""
        if getattr(self,'_Wsmall', None) is None:
            if getattr(self, 'curModel', None) is None:
                self.Rs = Utils.speye(self.regmesh.nC)

            else:
                f_m = self.mapping * (self.curModel - self.reg.mref)
                self.rs = self.R(f_m , self.eps_p, self.norms[0])
                self.Rs = Utils.sdiag( self.rs )

            self._Wsmall = Utils.sdiag((self.alpha_s*self.gamma*self.cell_weights)**0.5)*self.Rs

        return self._Wsmall

    @property
    def Wx(self):
        """Regularization matrix Wx"""
        if getattr(self,'_Wx', None) is None:
            if getattr(self, 'curModel', None) is None:
                self.Rx = Utils.speye(self.regmesh.cellDiffxStencil.shape[0])

            else:
                f_m = self.regmesh.cellDiffxStencil * (self.mapping * self.curModel)
                self.rx = self.R( f_m , self.eps_q, self.norms[1])
                self.Rx = Utils.sdiag( self.rx )

            self._Wx = Utils.sdiag(( self.alpha_x*self.gamma*(self.regmesh.aveCC2Fx*self.cell_weights))**0.5)*self.Rx*self.regmesh.cellDiffxStencil

        return self._Wx

    @property
    def Wy(self):
        """Regularization matrix Wy"""
        if getattr(self,'_Wy', None) is None:
            if getattr(self, 'curModel', None) is None:
                self.Ry = Utils.speye(self.regmesh.cellDiffyStencil.shape[0])

            else:
                f_m = self.regmesh.cellDiffyStencil * (self.mapping * self.curModel)
                self.ry = self.R( f_m , self.eps_q, self.norms[2])
                self.Ry = Utils.sdiag( self.ry )

            self._Wy = Utils.sdiag((self.alpha_y*self.gamma*(self.regmesh.aveCC2Fy*self.cell_weights))**0.5)*self.Ry*self.regmesh.cellDiffyStencil

        return self._Wy

    @property
    def Wz(self):
        """Regularization matrix Wz"""
        if getattr(self,'_Wz', None) is None:
            if getattr(self, 'curModel', None) is None:
                self.Rz = Utils.speye(self.regmesh.cellDiffzStencil.shape[0])

            else:
                f_m = self.regmesh.cellDiffzStencil * (self.mapping * self.curModel)
                self.rz = self.R( f_m , self.eps_q, self.norms[3])
                self.Rz = Utils.sdiag( self.rz )

            self._Wz = Utils.sdiag((self.alpha_z*self.gamma*(self.regmesh.aveCC2Fz*self.cell_weights))**0.5)*self.Rz*self.regmesh.cellDiffzStencil

        return self._Wz

    def R(self, f_m , eps, exponent):

        # Eta scaling is important for mix-norms...do not mess with it
        eta = (eps**(1.-exponent/2.))**0.5
        r = eta / (f_m**2.+ eps**2.)**((1.-exponent/2.)/2.)

        return r<|MERGE_RESOLUTION|>--- conflicted
+++ resolved
@@ -1,13 +1,7 @@
-<<<<<<< HEAD
-import Utils
-import Maps
-import Mesh
-=======
 from __future__ import print_function
 from . import Utils
 from . import Maps
 from . import Mesh
->>>>>>> f8b0ea53
 import numpy as np
 import scipy.sparse as sp
 

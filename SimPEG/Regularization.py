--- conflicted
+++ resolved
@@ -912,15 +912,10 @@
     """
 
     # set default values
-<<<<<<< HEAD
     eps_p = [1e-1, 1e-1, 1e-1]        # Threshold value for the model norm
     eps_q = [1e-1, 1e-1, 1e-1]        # Threshold value for the model gradient norm
-    curModel = None     # Requires model to compute the weights
-=======
-    eps_p = 1e-1        # Threshold value for the model norm
-    eps_q = 1e-1        # Threshold value for the model gradient norm
     model = None     # Requires model to compute the weights
->>>>>>> 0c6e9e3d
+
     l2model = None
     gamma = 1.          # Model norm scaling to smooth out convergence
     norms = [0., 2., 2., 2.] # Values for norm on (m, dmdx, dmdy, dmdz)
@@ -933,12 +928,12 @@
         if isinstance(self.cell_weights,float):
             self.cell_weights = np.ones(self.regmesh.nC) * self.cell_weights
 
-        # if getattr(self, 'curModel', None) is None:
-        #             self.curModel = np.ones(self.regmesh.nC)
-
-        # if self.regmesh.nC != len(self.curModel):
-
-        #     nmod = len(self.curModel)/self.regmesh.nC
+        # if getattr(self, 'model', None) is None:
+        #             self.model = np.ones(self.regmesh.nC)
+
+        # if self.regmesh.nC != len(self.model):
+
+        #     nmod = len(self.model)/self.regmesh.nC
 
         #     assert np.mod(nmod, 1) > 1e-8, 'Mismatch between model and mesh'
 
@@ -948,14 +943,13 @@
     @property
     def Wsmall(self):
         """Regularization matrix Wsmall"""
-<<<<<<< HEAD
         if getattr(self, '_Wsmall', None) is None:
 
-            if getattr(self, 'curModel', None) is None:
+            if getattr(self, 'model', None) is None:
                 m = np.ones(self.mapping.shape[0])
 
             else:
-                m = self.mapping * (self.curModel)
+                m = self.mapping * (self.model)
 
             mref = self.mapping * (self.reg.mref)
             mats = []
@@ -966,16 +960,6 @@
                 # Grab the right model parameters
                 f_m = (m[indl:indu] - mref[indl:indu])
                 self.rs = self.R(f_m, self.eps_p[imodel], self.norms[0])
-=======
-        if getattr(self,'_Wsmall', None) is None:
-            if getattr(self, 'model', None) is None:
-                self.Rs = Utils.speye(self.regmesh.nC)
-
-            else:
-                f_m = self.mapping * (self.model - self.reg.mref)
-                self.rs = self.R(f_m , self.eps_p, self.norms[0])
-                self.Rs = Utils.sdiag( self.rs )
->>>>>>> 0c6e9e3d
 
                 Ws = Utils.sdiag((self.alpha_s*self.gamma*self.cell_weights[indl:indu])**0.5*self.rs)
 
@@ -988,29 +972,18 @@
     @property
     def Wx(self):
         """Regularization matrix Wx"""
-<<<<<<< HEAD
         if getattr(self, '_Wx', None) is None:
 
-            if getattr(self, 'curModel', None) is None:
+            if getattr(self, 'model', None) is None:
                 m = np.ones(self.mapping.shape[0])
 
             else:
-                m = self.mapping * (self.curModel)
+                m = self.mapping * (self.model)
 
             mats = []
             for imodel in range(self.nModels):
 
                 indl, indu = imodel*self.regmesh.nC, (imodel+1)*self.regmesh.nC
-=======
-        if getattr(self,'_Wx', None) is None:
-            if getattr(self, 'model', None) is None:
-                self.Rx = Utils.speye(self.regmesh.cellDiffxStencil.shape[0])
-
-            else:
-                f_m = self.regmesh.cellDiffxStencil * (self.mapping * self.model)
-                self.rx = self.R( f_m , self.eps_q, self.norms[1])
-                self.Rx = Utils.sdiag( self.rx )
->>>>>>> 0c6e9e3d
 
                 # Grab the right model parameters
                 f_m = self.regmesh.cellDiffxStencil * m[indl:indu]
@@ -1027,24 +1000,13 @@
     @property
     def Wy(self):
         """Regularization matrix Wy"""
-<<<<<<< HEAD
         if getattr(self, '_Wy', None) is None:
 
-            if getattr(self, 'curModel', None) is None:
+            if getattr(self, 'model', None) is None:
                 m = np.ones(self.mapping.shape[0])
 
             else:
-                m = self.mapping * (self.curModel)
-=======
-        if getattr(self,'_Wy', None) is None:
-            if getattr(self, 'model', None) is None:
-                self.Ry = Utils.speye(self.regmesh.cellDiffyStencil.shape[0])
-
-            else:
-                f_m = self.regmesh.cellDiffyStencil * (self.mapping * self.model)
-                self.ry = self.R( f_m , self.eps_q, self.norms[2])
-                self.Ry = Utils.sdiag( self.ry )
->>>>>>> 0c6e9e3d
+                m = self.mapping * (self.model)
 
             mats = []
             for imodel in range(self.nModels):
@@ -1066,25 +1028,14 @@
     @property
     def Wz(self):
         """Regularization matrix Wz"""
-<<<<<<< HEAD
         if getattr(self, '_Wz', None) is None:
-            if getattr(self, 'curModel', None) is None:
+            if getattr(self, 'model', None) is None:
                 m = np.ones(self.mapping.shape[0])
 
             else:
-                m = self.mapping * (self.curModel)
+                m = self.mapping * (self.model)
             mats = []
             for imodel in range(self.nModels):
-=======
-        if getattr(self,'_Wz', None) is None:
-            if getattr(self, 'model', None) is None:
-                self.Rz = Utils.speye(self.regmesh.cellDiffzStencil.shape[0])
-
-            else:
-                f_m = self.regmesh.cellDiffzStencil * (self.mapping * self.model)
-                self.rz = self.R( f_m , self.eps_q, self.norms[3])
-                self.Rz = Utils.sdiag( self.rz )
->>>>>>> 0c6e9e3d
 
                 indl, indu = imodel*self.regmesh.nC, (imodel+1)*self.regmesh.nC
 
@@ -1107,104 +1058,4 @@
         eta = (eps**(1.-exponent/2.))**0.5
         r = eta / (f_m**2.+ eps**2.)**((1.-exponent/2.)/2.)
 
-        return r
-
-    # @Utils.timeIt
-    # def _evalSmall2Deriv(self, m, v = None):
-    #     rDeriv = self.Wsmall * ( self.mapping.deriv(m - self.mref) )
-    #     if v is not None:
-    #         return rDeriv.T * (rDeriv * v)
-    #     return rDeriv.T * rDeriv
-
-# class MultiRegularization(Sparse):
-#     """
-#     **MultiRegularization Class**
-
-#     This is used to regularize the model space
-#     having multiple models [m1, m2, m3, ...] ::
-
-#         reg = Regularization(mesh)
-
-#     """
-#     nModels = None # Number of models
-#     ratios = None  # Ratio for different models
-#     crossgrad = False # Use cross gradient or not
-#     betacross = 1.
-#     wx = []
-#     wy = []
-#     wz = []
-
-#     def __init__(self, mesh, mapping=None, indActive=None, **kwargs):
-#         BaseRegularization.__init__(self, mesh, mapping=mapping, indActive=indActive, **kwargs)
-#         if self.nModels == None:
-#             raise Exception("Put nModels as a initial input!")
-#         if self.ratios == None:
-#             self.ratios = [1. for imodel in range(self.nModels)]
-
-#     @property
-#     def Wsmall(self):
-#         """Regularization matrix Wsmall"""
-#         if getattr(self,'_Wsmall', None) is None:
-#             vecs = []
-#             for imodel in range(self.nModels):
-#                 vecs.append((self.regmesh.vol*self.alpha_s*self.wght*self.ratios[imodel])**0.5)
-#             self._Wsmall = Utils.sdiag(np.hstack(vecs))
-#         return self._Wsmall
-
-#     @property
-#     def Wx(self):
-#         """Regularization matrix Wx"""
-#         if getattr(self, '_Wx', None) is None:
-#             mats = []
-#             for imodel in range(self.nModels):
-#                 self.wx.append(Utils.sdiag((self.regmesh.aveCC2Fx * self.regmesh.vol*self.alpha_x*self.ratios[imodel]*(self.regmesh.aveCC2Fx*self.wght))**0.5))
-#                 mats.append(self.wx[imodel]*self.regmesh.cellDiffxStencil)
-#             self._Wx = sp.block_diag(mats)
-#         return self._Wx
-
-#     @property
-#     def Wy(self):
-#         """Regularization matrix Wy"""
-#         if getattr(self, '_Wy', None) is None:
-#             mats = []
-#             for imodel in range(self.nModels):
-#                 self.wy.append(Utils.sdiag((self.regmesh.aveCC2Fy * self.regmesh.vol*self.alpha_y*self.ratios[imodel]*(self.regmesh.aveCC2Fy*self.wght))**0.5))
-#                 mats.append(self.wy[imodel]*self.regmesh.cellDiffyStencil)
-#             self._Wy = sp.block_diag(mats)
-#         return self._Wy
-
-#     @property
-#     def Wz(self):
-#         """Regularization matrix Wz"""
-#         if getattr(self, '_Wz', None) is None:
-#             mats = []
-#             for imodel in range(self.nModels):
-#                 self.wz.append(Utils.sdiag((self.regmesh.aveCC2Fz * self.regmesh.vol*self.alpha_z*self.ratios[imodel]*(self.regmesh.aveCC2Fz*self.wght))**0.5))
-#                 mats.append(self.wz[imodel]*self.regmesh.cellDiffzStencil)
-#             self._Wz = sp.block_diag(mats)
-#         return self._Wz
-
-#     @property
-#     def Wsmooth(self):
-#         """Full smoothness regularization matrix W"""
-#         if getattr(self, '_Wsmooth', None) is None:
-#             wlist = (self.Wx,)
-#             if self.regmesh.dim > 1:
-#                 wlist += (self.Wy,)
-#             if self.regmesh.dim > 2:
-#                 wlist += (self.Wz,)
-#             self._Wsmooth = sp.vstack(wlist)
-#         return self._Wsmooth
-
-#     @property
-#     def W(self):
-#         """Full regularization matrix W"""
-#         if getattr(self, '_W', None) is None:
-#             wlist = (self.Wsmall, self.Wsmooth)
-#             self._W = sp.vstack(wlist)
-#         return self._W
-
-
-#     @Utils.timeIt
-#     def eval(self, m):
-#         return self._evalSmall(m) + self._evalSmooth(m)
+        return r
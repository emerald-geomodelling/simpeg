from .base import BaseRegularization, BaseComboRegularization
from .regularization_mesh import RegularizationMesh
from .tikhonov import (
    SimpleSmall,
    SimpleSmoothDeriv,
    Simple,
    Small,
    SmoothDeriv,
    SmoothDeriv2,
    Tikhonov,
)
from .sparse import SparseSmall, SparseDeriv, Sparse
<<<<<<< HEAD
from .laterally_constrained import LaterallyConstrained
=======
from .pgi import (
    SimplePGIsmallness,
    PGIsmallness,
    SimplePGI,
    PGI,
    SimplePGIwithNonlinearRelationshipsSmallness,
    SimplePGIwithRelationships,
)
>>>>>>> 4eb38496
<|MERGE_RESOLUTION|>--- conflicted
+++ resolved
@@ -10,9 +10,6 @@
     Tikhonov,
 )
 from .sparse import SparseSmall, SparseDeriv, Sparse
-<<<<<<< HEAD
-from .laterally_constrained import LaterallyConstrained
-=======
 from .pgi import (
     SimplePGIsmallness,
     PGIsmallness,
@@ -21,4 +18,4 @@
     SimplePGIwithNonlinearRelationshipsSmallness,
     SimplePGIwithRelationships,
 )
->>>>>>> 4eb38496
+from .laterally_constrained import LaterallyConstrained
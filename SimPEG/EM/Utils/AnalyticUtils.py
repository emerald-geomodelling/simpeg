from SimPEG import Mesh, np, Utils
from scipy.special import ellipk, ellipe
from scipy.constants import mu_0

orientationDict = {'X': np.r_[1., 0., 0.],
                   'Y': np.r_[0., 1., 0.],
                   'Z': np.r_[0., 0., 1.]}


def MagneticDipoleVectorPotential(srcLoc, obsLoc, component, moment=1.,
                                  orientation=np.r_[0., 0., 1.],
                                  mu=mu_0):
    """
        Calculate the vector potential of a set of magnetic dipoles
        at given locations 'ref. <http://en.wikipedia.org/wiki/Dipole#Magnetic_vector_potential>'

        :param numpy.ndarray srcLoc: Location of the source(s) (x, y, z)
        :param numpy.ndarray,SimPEG.Mesh obsLoc: Where the potentials will be
                                                 calculated (x, y, z) or a
                                                 SimPEG Mesh
        :param str,list component: The component to calculate - 'x', 'y', or
                                   'z' if an array, or grid type if mesh, can
                                   be a list
        :param numpy.ndarray orientation: The vector dipole moment
        :rtype: numpy.ndarray
        :return: The vector potential each dipole at each observation location
    """
    # TODO: break this out!

    if isinstance(orientation, str):
        orientation = orientationDict[orientation]

    assert np.linalg.norm(np.array(orientation), 2) == 1., ("orientation must "
                                                            "be a unit vector")

    if type(component) in [list, tuple]:
        out = list(range(len(component)))
        for i, comp in enumerate(component):
            out[i] = MagneticDipoleVectorPotential(srcLoc, obsLoc, comp,
                                                   orientation=orientation,
                                                   mu=mu)
        return np.concatenate(out)

    if isinstance(obsLoc, Mesh.BaseMesh):
        mesh = obsLoc
        assert component in ['Ex', 'Ey', 'Ez', 'Fx', 'Fy', 'Fz'], ("Components"
                                 "must be in: ['Ex','Ey','Ez','Fx','Fy','Fz']")
        return MagneticDipoleVectorPotential(srcLoc, getattr(mesh, 'grid' +
                                                             component),
                                             component[1],
                                             orientation=orientation)

    if component == 'x':
        dimInd = 0
    elif component == 'y':
        dimInd = 1
    elif component == 'z':
        dimInd = 2
    else:
        raise ValueError('Invalid component')

    srcLoc = np.atleast_2d(srcLoc)
    obsLoc = np.atleast_2d(obsLoc)
    orientation = np.atleast_2d(orientation)

    nObs = obsLoc.shape[0]
    nSrc = srcLoc.shape[0]

    m = moment*np.array(orientation).repeat(nObs, axis=0)
    A = np.empty((nObs, nSrc))
    for i in range(nSrc):
        dR = obsLoc - srcLoc[i, np.newaxis].repeat(nObs, axis=0)
        mCr = np.cross(m, dR)
        r = np.sqrt((dR**2).sum(axis=1))
        A[:, i] = +(mu/(4*np.pi)) * mCr[:, dimInd]/(r**3)
    if nSrc == 1:
        return A.flatten()
    return A


def MagneticDipoleFields(srcLoc, obsLoc, component,
                         orientation='Z', moment=1., mu=mu_0):
    """
        Calculate the vector potential of a set of magnetic dipoles
        at given locations 'ref. <http://en.wikipedia.org/wiki/Dipole#Magnetic_vector_potential>'

        .. math::

            B = \frac{\mu_0}{4 \pi r^3} \left( \frac{3 \vec{r} (\vec{m} \cdot
                                                                \vec{r})}{r^2})
                                                - \vec{m}
                                        \right) \cdot{\hat{rx}}

        :param numpy.ndarray srcLoc: Location of the source(s) (x, y, z)
        :param numpy.ndarray obsLoc: Where the potentials will be calculated
                                     (x, y, z)
        :param str component: The component to calculate - 'x', 'y', or 'z'
        :param numpy.ndarray moment: The vector dipole moment (vertical)
        :rtype: numpy.ndarray
        :return: The vector potential each dipole at each observation location
    """

    if isinstance(orientation, str):
        assert orientation.upper() in ['X', 'Y', 'Z'], ("orientation must be 'x', "
                                                      "'y', or 'z' or a vector"
                                                      "not {}".format(orientation)
                                                      )
    elif (not np.allclose(np.r_[1., 0., 0.], orientation) or
          not np.allclose(np.r_[0., 1., 0.], orientation) or
          not np.allclose(np.r_[0., 0., 1.], orientation)):
        warnings.warn('Arbitrary trasnmitter orientations ({}) not thouroughly tested '
                      'Pull request on a test anyone? bueller?').format(orientation)

    if isinstance(component, str):
        assert component.upper() in ['X', 'Y', 'Z'], ("component must be 'x', "
                                                      "'y', or 'z' or a vector"
                                                      "not {}".format(component)
                                                      )
    elif (not np.allclose(np.r_[1., 0., 0.], component) or
          not np.allclose(np.r_[0., 1., 0.], component) or
          not np.allclose(np.r_[0., 0., 1.], component)):
        warnings.warn('Arbitrary receiver orientations ({}) not thouroughly tested '
                      'Pull request on a test anyone? bueller?').format(component)

    if isinstance(orientation, str):
        orientation = orientationDict[orientation.upper()]

    if isinstance(component, str):
        component = orientationDict[component.upper()]

    assert np.linalg.norm(orientation, 2) == 1., ('orientation must be a unit '
                                                  'vector. Use "moment=X to '
                                                  'scale source fields')

    if np.linalg.norm(component, 2) != 1.:
        warnings.warn('The magnitude of the receiver component vector is > 1, '
                      ' it is {}. The receiver fields will be scaled.'
                      ).format(np.linalg.norm(component, 2))

    srcLoc = np.atleast_2d(srcLoc)
    component = np.atleast_2d(component)
    obsLoc = np.atleast_2d(obsLoc)
    orientation = np.atleast_2d(orientation)

    nObs = obsLoc.shape[0]
    nSrc = int(srcLoc.size / 3.)

    # use outer product to construct an array of [x_src, y_src, z_src]

    m = moment*orientation.repeat(nObs, axis=0)
    B = []

    for i in range(nSrc):
        srcLoc = srcLoc[i, np.newaxis].repeat(nObs, axis=0)
        rx = component.repeat(nObs, axis=0)
        dR = obsLoc - srcLoc
        r = np.sqrt((dR**2).sum(axis=1))

        # mult each element and sum along the axis (vector dot product)
        m_dot_dR_div_r2 = (m * dR).sum(axis=1) / (r**2)

        # multiply the scalar m_dot_dR by the 3D vector r
        rvec_m_dot_dR_div_r2 = np.vstack([m_dot_dR_div_r2 * dR[:, i] for
                                          i in range(3)]).T
        inside = (3. * rvec_m_dot_dR_div_r2) - m

        # dot product with rx orientation
        inside_dot_rx = (inside * rx).sum(axis=1)
        front = (mu/(4.* np.pi * r**3))

        B.append(Utils.mkvc(front * inside_dot_rx))

    return np.vstack(B).T


    #     if np.all(orientation == np.r_[1., 0., 0.]):

    #     elif np.all(orientation == np.r_[0., 0., 1.]):
    #         x1 = dR[:, 2]
    #         x2 = dR[:, 0]
    #         x3 = dR[:, 1]


    #     if component == 'x':
    #         B[:, i] = front * (3*x1*x2/r**2)
    #     elif component == 'y':
    #         B[:, i] = front * (3*x1*x3/r**2)
    #     elif component == 'z':
    #         B[:, i] = front * (3*x1**2/r**2-1)
    #     else:
    #         raise Exception("Not Implemented")
    # if nSrc == 1:
    #     return B.flatten()
    # return B



def MagneticLoopVectorPotential(srcLoc, obsLoc, component, radius, orientation='Z', mu=mu_0):
    """
        Calculate the vector potential of horizontal circular loop
        at given locations

        :param numpy.ndarray srcLoc: Location of the source(s) (x, y, z)
        :param numpy.ndarray,SimPEG.Mesh obsLoc: Where the potentials will be calculated (x, y, z) or a SimPEG Mesh
        :param str,list component: The component to calculate - 'x', 'y', or 'z' if an array, or grid type if mesh, can be a list
        :param numpy.ndarray I: Input current of the loop
        :param numpy.ndarray radius: radius of the loop
        :rtype: numpy.ndarray
        :return: The vector potential each dipole at each observation location
    """

    if isinstance(orientation, str):
        if orientation.upper() != 'Z':
<<<<<<< HEAD
            raise NotImplementedError, 'Only Z oriented loops implemented'
    elif not np.allclose(orientation, np.r_[0., 0., 1.]):
        raise NotImplementedError, 'Only Z oriented loops implemented'
=======
            raise NotImplementedError('Only Z oriented loops implemented')
    elif not np.allclose(orientation, np.r_[0., 0., 1.]):
        raise NotImplementedError('Only Z oriented loops implemented')
>>>>>>> f8b0ea53

    if type(component) in [list, tuple]:
        out = list(range(len(component)))
        for i, comp in enumerate(component):
            out[i] = MagneticLoopVectorPotential(srcLoc, obsLoc, comp, radius,
                                                 orientation, mu)
        return np.concatenate(out)

    if isinstance(obsLoc, Mesh.BaseMesh):
        mesh = obsLoc
        assert component in ['Ex','Ey','Ez','Fx','Fy','Fz'], "Components must be in: ['Ex','Ey','Ez','Fx','Fy','Fz']"
        return MagneticLoopVectorPotential(srcLoc, getattr(mesh,'grid'+component), component[1], radius, mu)

    srcLoc = np.atleast_2d(srcLoc)
    obsLoc = np.atleast_2d(obsLoc)

    n = obsLoc.shape[0]
    nSrc = srcLoc.shape[0]

    if component=='z':
        A = np.zeros((n, nSrc))
        if nSrc ==1:
            return A.flatten()
        return A

    else:

        A = np.zeros((n, nSrc))
        for i in range (nSrc):
            x = obsLoc[:, 0] - srcLoc[i, 0]
            y = obsLoc[:, 1] - srcLoc[i, 1]
            z = obsLoc[:, 2] - srcLoc[i, 2]
            r = np.sqrt(x**2 + y**2)
            m = (4 * radius * r) / ((radius + r)**2 + z**2)
            m[m > 1.] = 1.
            # m might be slightly larger than 1 due to rounding errors
            # but ellipke requires 0 <= m <= 1
            K = ellipk(m)
            E = ellipe(m)
            ind = (r > 0) & (m < 1)
            # % 1/r singular at r = 0 and K(m) singular at m = 1
            Aphi = np.zeros(n)
            # % Common factor is (mu * I) / pi with I = 1 and mu = 4e-7 * pi.
            Aphi[ind] = ((mu / (np.pi * np.sqrt(m[ind])) *
                         np.sqrt(radius / r[ind]) *((1. - m[ind] / 2.) *
                         K[ind] - E[ind])))
            if component == 'x':
                A[ind, i] = Aphi[ind] * (-y[ind] / r[ind] )
            elif component == 'y':
                A[ind, i] = Aphi[ind] * ( x[ind] / r[ind] )
            else:
                raise ValueError('Invalid component')

        if nSrc == 1:
            return A.flatten()
        return A

if __name__ == '__main__':
    from SimPEG import Mesh
    import matplotlib.pyplot as plt
    cs = 20
    ncx, ncy, ncz = 41, 41, 40
    hx = np.ones(ncx)*cs
    hy = np.ones(ncy)*cs
    hz = np.ones(ncz)*cs
    mesh = Mesh.TensorMesh([hx, hy, hz], 'CCC')
    srcLoc = np.r_[0., 0., 0.]
    Ax = MagneticLoopVectorPotential(srcLoc, mesh.gridEx, 'x', 200)
    Ay = MagneticLoopVectorPotential(srcLoc, mesh.gridEy, 'y', 200)
    Az = MagneticLoopVectorPotential(srcLoc, mesh.gridEz, 'z', 200)
    A = np.r_[Ax, Ay, Az]
    B0 = mesh.edgeCurl*A
    J0 = mesh.edgeCurl.T*B0

    # mesh.plotImage(A, vType = 'Ex')
    # mesh.plotImage(A, vType = 'Ey')

    mesh.plotImage(B0, vType = 'Fx')
    mesh.plotImage(B0, vType = 'Fy')
    mesh.plotImage(B0, vType = 'Fz')

    # # mesh.plotImage(J0, vType = 'Ex')
    # mesh.plotImage(J0, vType = 'Ey')
    # mesh.plotImage(J0, vType = 'Ez')

    plt.show()

<|MERGE_RESOLUTION|>--- conflicted
+++ resolved
@@ -211,15 +211,9 @@
 
     if isinstance(orientation, str):
         if orientation.upper() != 'Z':
-<<<<<<< HEAD
-            raise NotImplementedError, 'Only Z oriented loops implemented'
-    elif not np.allclose(orientation, np.r_[0., 0., 1.]):
-        raise NotImplementedError, 'Only Z oriented loops implemented'
-=======
             raise NotImplementedError('Only Z oriented loops implemented')
     elif not np.allclose(orientation, np.r_[0., 0., 1.]):
         raise NotImplementedError('Only Z oriented loops implemented')
->>>>>>> f8b0ea53
 
     if type(component) in [list, tuple]:
         out = list(range(len(component)))

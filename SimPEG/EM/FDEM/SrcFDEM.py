--- conflicted
+++ resolved
@@ -500,102 +500,6 @@
 
     def __init__(self, rxList, freq, loc, orientation='Z', radius=1., mu=mu_0):
         self.radius = radius
-<<<<<<< HEAD
-        self.mu = mu
-        self.loc = loc
-        self.integrate = False
-        BaseSrc.__init__(self, rxList)
-
-    def bPrimary(self, prob):
-        """
-        The primary magnetic flux density from a magnetic vector potential
-
-        :param Problem prob: FDEM problem
-        :rtype: numpy.ndarray
-        :return: primary magnetic field
-        """
-        formulation = prob._formulation
-
-        if formulation is 'EB':
-            gridX = prob.mesh.gridEx
-            gridY = prob.mesh.gridEy
-            gridZ = prob.mesh.gridEz
-            C = prob.mesh.edgeCurl
-
-        elif formulation is 'HJ':
-            gridX = prob.mesh.gridFx
-            gridY = prob.mesh.gridFy
-            gridZ = prob.mesh.gridFz
-            C = prob.mesh.edgeCurl.T
-
-        if prob.mesh._meshType is 'CYL':
-            if not prob.mesh.isSymmetric:
-                # TODO ?
-                raise NotImplementedError('Non-symmetric cyl mesh not implemented yet!')
-            a = MagneticLoopVectorPotential(self.loc, gridY, 'y', moment=self.radius, mu=self.mu)
-
-        else:
-            srcfct = MagneticLoopVectorPotential
-            ax = srcfct(self.loc, gridX, 'x', self.radius, mu=self.mu)
-            ay = srcfct(self.loc, gridY, 'y', self.radius, mu=self.mu)
-            az = srcfct(self.loc, gridZ, 'z', self.radius, mu=self.mu)
-            a = np.concatenate((ax, ay, az))
-
-        return C*a
-
-    def hPrimary(self, prob):
-        """
-        The primary magnetic field from a magnetic vector potential
-
-        :param Problem prob: FDEM problem
-        :rtype: numpy.ndarray
-        :return: primary magnetic field
-        """
-        b = self.bPrimary(prob)
-        return 1./self.mu*b
-
-    def s_m(self, prob):
-        """
-        The magnetic source term
-
-        :param Problem prob: FDEM problem
-        :rtype: numpy.ndarray
-        :return: primary magnetic field
-        """
-        b = self.bPrimary(prob)
-        if prob._formulation is 'HJ':
-            b =  prob.Me *  b
-        return -1j*omega(self.freq)*b
-
-    def s_e(self, prob):
-        """
-        The electric source term
-
-        :param Problem prob: FDEM problem
-        :rtype: numpy.ndarray
-        :return: primary magnetic field
-        """
-        if all(np.r_[self.mu] == np.r_[prob.curModel.mu]):
-            return Zero()
-        else:
-            formulation = prob._formulation
-
-            if formulation is 'EB':
-                mui_s = prob.curModel.mui - 1./self.mu
-                MMui_s = prob.mesh.getFaceInnerProduct(mui_s)
-                C = prob.mesh.edgeCurl
-
-
-            elif formulation is 'HJ':
-                mu_s = prob.curModel.mu - self.mu
-                MMui_s = prob.mesh.getEdgeInnerProduct(mu_s, invMat=True)
-                C = prob.mesh.edgeCurl.T
-
-            return -C.T * (MMui_s * self.bPrimary(prob))
-
-
-
-=======
         super(CircularLoop, self).__init__(rxList, freq, loc,
                                            orientation=orientation,
                                            mu=mu)
@@ -604,4 +508,3 @@
         return MagneticLoopVectorPotential(self.loc, obsLoc, component,
                                            mu=self.mu, radius=self.radius,
                                            orientation=self.orientation)
->>>>>>> a761beef

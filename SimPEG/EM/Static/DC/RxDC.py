--- conflicted
+++ resolved
@@ -142,10 +142,6 @@
             phi0 = phi1.copy()
         return phi
 
-<<<<<<< HEAD
-# DC.Rx.Pole(loc)
-=======
->>>>>>> af06fdd3
 class Pole(BaseRx):
     """
     Pole receiver
@@ -153,11 +149,7 @@
 
     def __init__(self, locsM, rxType='phi', **kwargs):
 
-<<<<<<< HEAD
-        locs = locsM
-=======
         locs = np.atleast_2d(locsM)
->>>>>>> af06fdd3
         # We may not need this ...
         BaseRx.__init__(self, locs, rxType)
 
@@ -178,9 +170,6 @@
         if self.storeProjections:
             self._Ps[mesh] = P
 
-<<<<<<< HEAD
-        return P
-=======
         return P
 
 class Pole_ky(BaseRx):
@@ -236,5 +225,4 @@
             phi += phi1*dky[iky]/2.*np.cos(kys[iky]*y)
             phi += phi0*dky[iky]/2.*np.cos(kys[iky]*y)
             phi0 = phi1.copy()
-        return phi
->>>>>>> af06fdd3
+        return phi
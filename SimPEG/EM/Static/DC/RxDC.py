from __future__ import absolute_import
from __future__ import division
from __future__ import print_function
from __future__ import unicode_literals

import SimPEG
import numpy as np
from SimPEG.Utils import closestPoints
from SimPEG import OldSurvey as Survey

<<<<<<< HEAD

class BaseRx(Survey.BaseRx):
=======
# Trapezoidal integration for 2D DC problem
def IntTrapezoidal(kys, Pf, y=0.):
    phi = np.zeros(Pf.shape[0])
    nky = kys.size
    dky = np.diff(kys)
    dky = np.r_[dky[0], dky]
    phi0 = 1./np.pi*Pf[:, 0]
    for iky in range(nky):
        phi1 = 1./np.pi*Pf[:, iky]
        phi += phi1*dky[iky]/2.*np.cos(kys[iky]*y)
        phi += phi0*dky[iky]/2.*np.cos(kys[iky]*y)
        phi0 = phi1.copy()
    return phi

# Receiver classes
class BaseRx(SimPEG.Survey.BaseRx):
>>>>>>> 92d220e5
    """
    Base DC receiver
    """
    locs = None
    rxType = None

    knownRxTypes = {
        'phi': ['phi', None],
        'ex': ['e', 'x'],
        'ey': ['e', 'y'],
        'ez': ['e', 'z'],
        'jx': ['j', 'x'],
        'jy': ['j', 'y'],
        'jz': ['j', 'z'],
    }

    def __init__(self, locs, rxType, **kwargs):
        Survey.BaseRx.__init__(self, locs, rxType, **kwargs)

    @property
    def projField(self):
        """Field Type projection (e.g. e b ...)"""
        return self.knownRxTypes[self.rxType][0]

    def projGLoc(self, f):
        """Grid Location projection (e.g. Ex Fy ...)"""
        field = self.knownRxTypes[self.rxType][0]
        comp = self.knownRxTypes[self.rxType][1]
        if comp is not None:
            return f._GLoc(field) + comp
        return f._GLoc(field)

    def eval(self, src, mesh, f):
        P = self.getP(mesh, self.projGLoc(f))
        return P*f[src, self.projField]

    def evalDeriv(self, src, mesh, f, v, adjoint=False):
        P = self.getP(mesh, self.projGLoc(f))
        if not adjoint:
            return P*v
        elif adjoint:
            return P.T*v


# DC.Rx.Dipole(locs)
class Dipole(BaseRx):
    """
    Dipole receiver
    """

    # Threshold to be assumed as a pole receiver
    threshold = 1e-5

    def __init__(self, locsM, locsN, rxType='phi', **kwargs):
        assert locsM.shape == locsN.shape, ('locsM and locsN need to be the '
                                            'same size')
        locs = [np.atleast_2d(locsM), np.atleast_2d(locsN)]
        # We may not need this ...
        BaseRx.__init__(self, locs, rxType)

    @property
    def nD(self):
        """Number of data in the receiver."""
        return self.locs[0].shape[0]

    def getP(self, mesh, Gloc):
        if mesh in self._Ps:
            return self._Ps[mesh]

        # Find indices for pole receivers
        inds_dipole = (
            np.linalg.norm(self.locs[0]-self.locs[1], axis=1) > self.threshold
        )

        P0 = mesh.getInterpolationMat(self.locs[0][inds_dipole], Gloc)
        P1 = mesh.getInterpolationMat(self.locs[1][inds_dipole], Gloc)
        P = P0 - P1

        # Generate interpolation matrix for pole receivers
        if ~np.alltrue(inds_dipole):
            P0_pole = mesh.getInterpolationMat(
                self.locs[0][~inds_dipole], Gloc
            )
            P = sp.vstack((P, P0_pole))

        if self.storeProjections:
            self._Ps[mesh] = P

        return P


class Dipole_ky(BaseRx):
    """
    Dipole receiver for 2.5D simulations
    """

    def __init__(self, locsM, locsN, rxType='phi', **kwargs):
        assert locsM.shape == locsN.shape, ('locsM and locsN need to be the '
                                            'same size')
        locs = [np.atleast_2d(locsM), np.atleast_2d(locsN)]
        # We may not need this ...
        BaseRx.__init__(self, locs, rxType)

    @property
    def nD(self):
        """Number of data in the receiver."""
        return self.locs[0].shape[0]

    def getP(self, mesh, Gloc):
        if mesh in self._Ps:
            return self._Ps[mesh]

        P0 = mesh.getInterpolationMat(self.locs[0], Gloc)
        P1 = mesh.getInterpolationMat(self.locs[1], Gloc)
        P = P0 - P1
        if self.storeProjections:
            self._Ps[mesh] = P
        return P

    def eval(self, kys, src, mesh, f):
        P = self.getP(mesh, self.projGLoc(f))
        Pf = P*f[src, self.projField, :]
        return IntTrapezoidal(kys, Pf, y=0.)

    def evalDeriv(self, ky, src, mesh, f, v, adjoint=False):
        P = self.getP(mesh, self.projGLoc(f))
        if not adjoint:
            return P*v
        elif adjoint:
            return P.T*v


class Pole(BaseRx):
    """
    Pole receiver
    """

    def __init__(self, locsM, rxType='phi', **kwargs):

        locs = np.atleast_2d(locsM)
        # We may not need this ...
        BaseRx.__init__(self, locs, rxType)

    @property
    def nD(self):
        """Number of data in the receiver."""
        return self.locs.shape[0]

    def getP(self, mesh, Gloc):
        if mesh in self._Ps:
            return self._Ps[mesh]

        P = mesh.getInterpolationMat(self.locs, Gloc)

        if self.storeProjections:
            self._Ps[mesh] = P

        return P


class Pole_ky(BaseRx):
    """
    Pole receiver for 2.5D simulations
    """

    def __init__(self, locsM, rxType='phi', **kwargs):

        locs = np.atleast_2d(locsM)
        # We may not need this ...
        BaseRx.__init__(self, locs, rxType)

    @property
    def nD(self):
        """Number of data in the receiver."""
        return self.locs.shape[0]

    def getP(self, mesh, Gloc):
        if mesh in self._Ps:
            return self._Ps[mesh]

        P = mesh.getInterpolationMat(self.locs, Gloc)

        if self.storeProjections:
            self._Ps[mesh] = P

        return P

    def eval(self, kys, src, mesh, f):
        P = self.getP(mesh, self.projGLoc(f))
        Pf = P*f[src, self.projField, :]
        return IntTrapezoidal(kys, Pf, y=0.)

    def evalDeriv(self, ky, src, mesh, f, v, adjoint=False):
        P = self.getP(mesh, self.projGLoc(f))
        if not adjoint:
            return P*v
        elif adjoint:
            return P.T*v<|MERGE_RESOLUTION|>--- conflicted
+++ resolved
@@ -8,10 +8,6 @@
 from SimPEG.Utils import closestPoints
 from SimPEG import OldSurvey as Survey
 
-<<<<<<< HEAD
-
-class BaseRx(Survey.BaseRx):
-=======
 # Trapezoidal integration for 2D DC problem
 def IntTrapezoidal(kys, Pf, y=0.):
     phi = np.zeros(Pf.shape[0])
@@ -28,7 +24,6 @@
 
 # Receiver classes
 class BaseRx(SimPEG.Survey.BaseRx):
->>>>>>> 92d220e5
     """
     Base DC receiver
     """

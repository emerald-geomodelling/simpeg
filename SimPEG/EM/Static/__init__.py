--- conflicted
+++ resolved
@@ -1,11 +1,4 @@
-<<<<<<< HEAD
-import DC
-import IP
-import SIP
-import Utils
-=======
 from . import DC
 from . import IP
 from . import SIP
-from . import Utils
->>>>>>> f8b0ea53
+from . import Utils
language: python

python:
  - 3.6

sudo: false

addons:
  apt:
    packages:
    - gcc
    - gfortran
    - libblas-dev
    - liblapack-dev

env:
  global:
    - DEPLOY_DIR=tests/docs
    - MASTER_BRANCH=master
    - GAE_PROJECT=simpegdocs
<<<<<<< HEAD
=======
    - DOCS_PY=3.6  # deploy docs from 3.6
    - PYPI_PY=3.6  # deploy to pypi from python 3.6
>>>>>>> 83fbec70

  matrix:
    - TEST_DIR=tests/em/fdem/inverse/derivs
    - TEST_DIR=tests/em/tdem
    - TEST_DIR="tests/em/static tests/seis tests/base tests/utils"
    - TEST_DIR=tests/flow
    - TEST_DIR="tests/em/nsem/forward tests/em/nsem/inversion"
    - TEST_DIR=tests/em/fdem/inverse/adjoint
    - TEST_DIR=tests/em/fdem/forward
    - TEST_DIR=tests/em/vrm
    - TEST_DIR=tests/pf
    - TEST_DIR=tests/docs;
      PATH=$PATH:${HOME}/google-cloud-sdk/bin;
      PYTHONPATH=${PYTHONPATH}:${GAE_PYTHONPATH};
      CLOUDSDK_CORE_DISABLE_PROMPTS=1


# Setup anaconda
before_install:
# Install packages
  - if [ ${TRAVIS_PYTHON_VERSION:0:1} == "2" ]; then
      wget https://repo.continuum.io/miniconda/Miniconda-latest-Linux-x86_64.sh -O miniconda.sh;
    else
      wget https://repo.continuum.io/miniconda/Miniconda3-latest-Linux-x86_64.sh -O miniconda.sh;
    fi
  - chmod +x miniconda.sh
  - ./miniconda.sh -b -p $HOME/miniconda
  - export PATH=/home/travis/anaconda/bin:/home/travis/miniconda/bin:$PATH
  - conda update --yes conda

install:
  - if [ ${TRAVIS_PYTHON_VERSION:0:1} == "2" ]; then
      conda install --quiet --yes pip python=$TRAVIS_PYTHON_VERSION numpy scipy matplotlib cython ipython h5py vtk;
    else
      conda install --quiet --yes pip python=$TRAVIS_PYTHON_VERSION numpy scipy matplotlib cython ipython h5py;
    fi

  - pip install -r requirements_dev.txt
  - python setup.py install
  - if [ "$TEST_DIR" = "$DEPLOY_DIR" ]; then
<<<<<<< HEAD
      conda create -y -n py27 python=2.7 ;
      source activate py27 ;
=======
>>>>>>> 83fbec70
      if [ ! -d ${HOME}/google-cloud-sdk ]; then curl https://sdk.cloud.google.com | bash; fi ;
      pip install google-compute-engine;
      openssl aes-256-cbc -K $encrypted_7e0a8632ac3f_key -iv $encrypted_7e0a8632ac3f_iv -in credentials.tar.gz.enc -out credentials.tar.gz -d ;
      tar -xzf credentials.tar.gz ;
      gcloud auth activate-service-account --key-file credentials/client-secret-docs.json ;
      gsutil cp gs://simpeg/_build.tar.gz $PWD/docs ;
      gsutil cp gs://simpeg/examples.tar.gz $PWD/docs/content ;
      source deactivate ;
      cd docs ;
      tar -xzf _build.tar.gz _build;
      cd content ;
      tar -xzf examples.tar.gz examples;
      cd ../../ ;
    fi

# Run test
script:
<<<<<<< HEAD
  - if [ "$TEST_DIR" = "$DEPLOY_DIR" ]; then
=======
  # - nosetests $TEST_DIR --with-cov --cov SimPEG --cov-config .coveragerc -v -s
  - if [ "$TEST_DIR" = "$DEPLOY_DIR" -a ${TRAVIS_PYTHON_VERSION:0:1} == "2" ]; then
>>>>>>> 83fbec70
      cd docs; travis_wait 30 make html-noplot ; cd ../ ;
    else
      nosetests $TEST_DIR --with-cov --cov SimPEG --cov-config .coveragerc -v -s;
    fi


# Calculate coverage
after_success:
  - bash <(curl -s https://codecov.io/bash) -t 47faa207-a3c4-4507-a08c-669258959286

  # early exit if not on a deplotment branch
  - if ! [ "$TRAVIS_BRANCH" = "$MASTER_BRANCH" -o "$TRAVIS_TAG" = "true" ]; then
      echo "Not deploying (because this is not a deployment branch)" ;
      exit 0 ;
    fi
  - if ! [ "$TEST_DIR" = "$DEPLOY_DIR" ]; then
      echo "Not deploying (because this is not a deployment directory)" ;
      exit 0 ;
    fi
  - if ! [ "$TRAVIS_PULL_REQUEST" = "false" ]; then
      echo "Not deploying (because this is a pull request)" ;
      exit 0 ;
    fi

  # deploy docs
  - cd docs; tar -cvzf _build.tar.gz _build ;
  - cd content; tar -cvzf examples.tar.gz examples ; cd ../../ ;
  - source activate py27
  - gsutil cp docs/_build.tar.gz gs://simpeg ;
  - gsutil cp docs/content/examples.tar.gz gs://simpeg ;
  - gcloud auth activate-service-account --key-file credentials/client-secret.json ;
  - export GAE_PROJECT=$GAE_PROJECT ;
  - gcloud config set project $GAE_PROJECT;
  - gcloud app deploy ./docs/app.yaml --version ${TRAVIS_COMMIT} --promote;
  - source deactivate

  #deploy to pypi
  - if [ $TRAVIS_PYTHON_VERSION == $PYPI_PY ]; then
      if [ "$TRAVIS_TAG" = "true" ]; then
        mv credentials/.pypirc ~/.pypirc ;
        python setup.py sdist bdist_wheel --universal upload;
      fi
    fi

notifications:
  slack: simpeg:1KZq5giMtlJJ58TijIPgqf7n<|MERGE_RESOLUTION|>--- conflicted
+++ resolved
@@ -2,6 +2,7 @@
 
 python:
   - 3.6
+  - 2.7
 
 sudo: false
 
@@ -18,11 +19,8 @@
     - DEPLOY_DIR=tests/docs
     - MASTER_BRANCH=master
     - GAE_PROJECT=simpegdocs
-<<<<<<< HEAD
-=======
     - DOCS_PY=3.6  # deploy docs from 3.6
     - PYPI_PY=3.6  # deploy to pypi from python 3.6
->>>>>>> 83fbec70
 
   matrix:
     - TEST_DIR=tests/em/fdem/inverse/derivs
@@ -63,11 +61,6 @@
   - pip install -r requirements_dev.txt
   - python setup.py install
   - if [ "$TEST_DIR" = "$DEPLOY_DIR" ]; then
-<<<<<<< HEAD
-      conda create -y -n py27 python=2.7 ;
-      source activate py27 ;
-=======
->>>>>>> 83fbec70
       if [ ! -d ${HOME}/google-cloud-sdk ]; then curl https://sdk.cloud.google.com | bash; fi ;
       pip install google-compute-engine;
       openssl aes-256-cbc -K $encrypted_7e0a8632ac3f_key -iv $encrypted_7e0a8632ac3f_iv -in credentials.tar.gz.enc -out credentials.tar.gz -d ;
@@ -75,7 +68,6 @@
       gcloud auth activate-service-account --key-file credentials/client-secret-docs.json ;
       gsutil cp gs://simpeg/_build.tar.gz $PWD/docs ;
       gsutil cp gs://simpeg/examples.tar.gz $PWD/docs/content ;
-      source deactivate ;
       cd docs ;
       tar -xzf _build.tar.gz _build;
       cd content ;
@@ -85,12 +77,8 @@
 
 # Run test
 script:
-<<<<<<< HEAD
-  - if [ "$TEST_DIR" = "$DEPLOY_DIR" ]; then
-=======
   # - nosetests $TEST_DIR --with-cov --cov SimPEG --cov-config .coveragerc -v -s
   - if [ "$TEST_DIR" = "$DEPLOY_DIR" -a ${TRAVIS_PYTHON_VERSION:0:1} == "2" ]; then
->>>>>>> 83fbec70
       cd docs; travis_wait 30 make html-noplot ; cd ../ ;
     else
       nosetests $TEST_DIR --with-cov --cov SimPEG --cov-config .coveragerc -v -s;
@@ -116,16 +104,18 @@
     fi
 
   # deploy docs
-  - cd docs; tar -cvzf _build.tar.gz _build ;
-  - cd content; tar -cvzf examples.tar.gz examples ; cd ../../ ;
-  - source activate py27
-  - gsutil cp docs/_build.tar.gz gs://simpeg ;
-  - gsutil cp docs/content/examples.tar.gz gs://simpeg ;
-  - gcloud auth activate-service-account --key-file credentials/client-secret.json ;
-  - export GAE_PROJECT=$GAE_PROJECT ;
-  - gcloud config set project $GAE_PROJECT;
-  - gcloud app deploy ./docs/app.yaml --version ${TRAVIS_COMMIT} --promote;
-  - source deactivate
+  - if [ $TRAVIS_PYTHON_VERSION == $DOCS_PY ]; then
+      if [ "$TRAVIS_BRANCH" = "$MASTER_BRANCH" ]; then
+        cd docs; tar -cvzf _build.tar.gz _build ;
+        cd content; tar -cvzf examples.tar.gz examples ; cd ../../ ;
+        gsutil cp docs/_build.tar.gz gs://simpeg ;
+        gsutil cp docs/content/examples.tar.gz gs://simpeg ;
+        gcloud auth activate-service-account --key-file credentials/client-secret.json ;
+        export GAE_PROJECT=$GAE_PROJECT ;
+      fi ;
+      gcloud config set project $GAE_PROJECT;
+      gcloud app deploy ./docs/app.yaml --version ${TRAVIS_COMMIT} --promote;
+    fi;
 
   #deploy to pypi
   - if [ $TRAVIS_PYTHON_VERSION == $PYPI_PY ]; then
